[build-system]
requires = ["setuptools>=62", "wheel"]
build-backend = "setuptools.build_meta"

[project]
name = "fenics-ufl"
<<<<<<< HEAD
version = "2024.1.0.post1"
=======
version = "2024.2.0.dev0"
>>>>>>> 2125dcec
authors = [{ name = "UFL contributors" }]
maintainers = [
    { email = "fenics-steering-council@googlegroups.com" },
    { name = "FEniCS Steering Council" },
]
description = "Unified Form Language"
readme = "README.md"
license = { file = "COPYING.lesser" }
requires-python = ">=3.8.0"
dependencies = ["numpy"]

[project.urls]
homepage = "https://fenicsproject.org"
repository = "https://github.com/fenics/ufl.git"
documentation = "https://docs.fenicsproject.org"
issues = "https://github.com/FEniCS/ufl/issues"
funding = "https://numfocus.org/donate"

[project.optional-dependencies]
lint = ["ruff"]
docs = ["sphinx", "sphinx_rtd_theme"]
test = ["pytest"]
ci = [
    "coveralls",
    "coverage",
    "pytest-cov",
    "pytest-xdist",
    "fenics-ufl[docs]",
    "fenics-ufl[lint]",
    "fenics-ufl[test]",
]

[tool.setuptools]
packages = [
    "ufl",
    "ufl.algorithms",
    "ufl.core",
    "ufl.corealg",
    "ufl.formatting",
    "ufl.utils",
]

[tool.ruff]
line-length = 100
indent-width = 4

[tool.ruff.format]
docstring-code-format = true

[tool.ruff.lint]
select = [
    # "N", # pep8-naming
    "E", # pycodestyle
    "W", # pycodestyle
    "D",   # pydocstyle
    "F",   # pyflakes
    "I",   # isort
    "RUF", # Ruff-specific rules
    # "UP",  # pyupgrade
    "ICN", # flake8-import-conventions
    "NPY", # numpy-specific rules
    "FLY", # use f-string not static joins
    "LOG", # https://docs.astral.sh/ruff/rules/#flake8-logging-log
    # "ISC", # https://docs.astral.sh/ruff/rules/#flake8-implicit-str-concat-isc
    # "B", # https://docs.astral.sh/ruff/rules/#flake8-bugbear-b
    # "A", # https://docs.astral.sh/ruff/rules/#flake8-builtins-a
]
ignore = ["RUF005", "RUF012"]
allowed-confusables = ["𝐚", "𝐀", "∕", "γ", "⨯", "∨"]

[tool.ruff.lint.per-file-ignores]
"demo/*" = ["D"]
"doc/*" = ["D"]
"test/*" = ["D"]

[tool.ruff.lint.pydocstyle]
convention = "google"<|MERGE_RESOLUTION|>--- conflicted
+++ resolved
@@ -4,11 +4,7 @@
 
 [project]
 name = "fenics-ufl"
-<<<<<<< HEAD
-version = "2024.1.0.post1"
-=======
 version = "2024.2.0.dev0"
->>>>>>> 2125dcec
 authors = [{ name = "UFL contributors" }]
 maintainers = [
     { email = "fenics-steering-council@googlegroups.com" },
