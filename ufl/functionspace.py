--- conflicted
+++ resolved
@@ -151,32 +151,6 @@
         r = "DualSpace(%s, %s)" % (repr(self._ufl_domain),
                                    repr(self._ufl_element))
         return r
-
-
-@attach_operators_from_hash_data
-class FunctionSpace(BaseFunctionSpace):
-    """ Representation of a Function space"""
-    _primal = True
-    _dual = False
-
-    def __init__(self, domain, element):
-        BaseFunctionSpace.__init__(self, domain, element)
-
-    def dual(self):
-        return DualSpace(self._ufl_domain, self._ufl_element)
-
-
-@attach_operators_from_hash_data
-class DualSpace(BaseFunctionSpace):
-    """ Representation of a Dual space"""
-    _primal = False
-    _dual = True
-
-    def __init__(self, domain, element):
-        BaseFunctionSpace.__init__(self, domain, element)
-
-    def dual(self):
-        return FunctionSpace(self._ufl_domain, self._ufl_element)
 
 
 @attach_operators_from_hash_data
@@ -215,17 +189,11 @@
             else:
                 error("Expecting BaseFunctionSpace objects")
 
-<<<<<<< HEAD
-        "Mixed FS is only considered primal/dual if all the subspaces are primal/dual"
-        self._primal = all([is_primal(subspace) for subspace in self._ufl_function_spaces])
-        self._dual = all([is_dual(subspace) for subspace in self._ufl_function_spaces])
-=======
         # A mixed FS is only primal/dual if all the subspaces are primal/dual"
         self._primal = all([is_primal(subspace)
                             for subspace in self._ufl_function_spaces])
         self._dual = all([is_dual(subspace)
                           for subspace in self._ufl_function_spaces])
->>>>>>> c92fc92b
 
     def ufl_sub_spaces(self):
         "Return ufl sub spaces."
@@ -236,18 +204,6 @@
         return self._ufl_function_spaces[i]
 
     def dual(self, *args):
-<<<<<<< HEAD
-        if args:
-            spaces = [0 for i in range(len(self._ufl_function_spaces))]
-            for i in range(len(self._ufl_function_spaces)):
-                if i in args:
-                    spaces[i] = self._ufl_function_spaces[i].dual()
-                else:
-                    spaces[i] = self._ufl_function_spaces[i]
-            return MixedFunctionSpace(*spaces)
-        else:
-            return MixedFunctionSpace(*[space.dual() for space in self._ufl_function_spaces])
-=======
         """Return the dual to this function space.
 
         If no additional arguments are passed then a MixedFunctionSpace is
@@ -265,7 +221,6 @@
             return MixedFunctionSpace(
                 *[space.dual()for space in self._ufl_function_spaces]
             )
->>>>>>> c92fc92b
 
     def ufl_elements(self):
         "Return ufl elements."
