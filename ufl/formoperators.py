# -*- coding: utf-8 -*-
"Various high level ways to transform a complete Form into a new Form."

# Copyright (C) 2008-2016 Martin Sandve Alnæs
#
# This file is part of UFL (https://www.fenicsproject.org)
#
# SPDX-License-Identifier:    LGPL-3.0-or-later
#
# Modified by Anders Logg, 2009
# Modified by Massimiliano Leoni, 2016
# Modified by Cecile Daversin-Catty, 2018

from ufl.form import Form, FormSum, BaseForm, ZeroBaseForm, as_form
from ufl.core.expr import Expr, ufl_err_str
from ufl.core.base_form_operator import BaseFormOperator
from ufl.split_functions import split
from ufl.exprcontainers import ExprList, ExprMapping
from ufl.variable import Variable
from ufl.finiteelement import MixedElement
from ufl.argument import Argument
from ufl.coefficient import Coefficient, Cofunction
from ufl.adjoint import Adjoint
from ufl.action import Action
from ufl.differentiation import (CoefficientDerivative, CoordinateDerivative,
                                 BaseFormDerivative, BaseFormCoordinateDerivative,
                                 BaseFormOperatorDerivative, BaseFormOperatorCoordinateDerivative)
from ufl.constantvalue import is_true_ufl_scalar, as_ufl
from ufl.indexed import Indexed
from ufl.core.multiindex import FixedIndex, MultiIndex
from ufl.tensors import as_tensor, ListTensor
from ufl.sorting import sorted_expr
from ufl.functionspace import FunctionSpace
from ufl.geometry import SpatialCoordinate

# An exception to the rule that ufl.* does not depend on ufl.algorithms.* ...
from ufl.algorithms import compute_form_adjoint, compute_form_action
from ufl.algorithms import compute_energy_norm
from ufl.algorithms import compute_form_lhs, compute_form_rhs, compute_form_functional
from ufl.algorithms import expand_derivatives, extract_arguments
from ufl.algorithms import formsplitter

# Part of the external interface
from ufl.algorithms import replace  # noqa


def extract_blocks(form, i=None, j=None):
    """UFL form operator:
    Given a linear or bilinear form on a mixed space,
    extract the block corresponding to the indices ix, iy.

    Example:
    -------
       a = inner(grad(u), grad(v))*dx + div(u)*q*dx + div(v)*p*dx
       extract_blocks(a, 0, 0) -> inner(grad(u), grad(v))*dx
       extract_blocks(a) -> [inner(grad(u), grad(v))*dx, div(v)*p*dx, div(u)*q*dx, 0]

    """
    return formsplitter.extract_blocks(form, i, j)


def lhs(form):
    """UFL form operator:
    Given a combined bilinear and linear form,
    extract the left hand side (bilinear form part).

    Example:
    -------
        a = u*v*dx + f*v*dx
        a = lhs(a) -> u*v*dx

    """
    form = as_form(form)
    form = expand_derivatives(form)
    return compute_form_lhs(form)


def rhs(form):
    """UFL form operator:
    Given a combined bilinear and linear form,
    extract the right hand side (negated linear form part).

    Example:
    -------
        a = u*v*dx + f*v*dx
        L = rhs(a) -> -f*v*dx

    """
    form = as_form(form)
    form = expand_derivatives(form)
    return compute_form_rhs(form)


def system(form):
    """UFL form operator: Split a form into the left hand side and right hand
    side, see ``lhs`` and ``rhs``."""
    return lhs(form), rhs(form)


def functional(form):  # TODO: Does this make sense for anything other than testing?
    "UFL form operator: Extract the functional part of form."
    form = as_form(form)
    form = expand_derivatives(form)
    return compute_form_functional(form)


def action(form, coefficient=None, derivatives_expanded=None):
    """UFL form operator:
    Given a bilinear form, return a linear form
    with an additional coefficient, representing the
    action of the form on the coefficient. This can be
    used for matrix-free methods.
    For formbase objects,coefficient can be any object of the correct type,
    and this function returns an Action object.

    When `action` is being called multiple times on the same form, expanding derivatives
    become expensive -> `derivatives_expanded` enables to use caching mechanisms to avoid that.
    """
    form = as_form(form)
    is_coefficient_valid = (not isinstance(coefficient, BaseForm) or
                            (isinstance(coefficient, BaseFormOperator) and len(coefficient.arguments()) == 1))
    # Can't expand derivatives on objects that are not Form or Expr (e.g. Matrix)
    if isinstance(form, (Form, BaseFormOperator)) and is_coefficient_valid:
        if not derivatives_expanded:
            # For external operators differentiation may turn a Form into a FormSum
            form = expand_derivatives(form)
        if isinstance(form, Form):
            return compute_form_action(form, coefficient)
    return Action(form, coefficient)


def energy_norm(form, coefficient=None):
    """UFL form operator:
    Given a bilinear form *a* and a coefficient *f*,
    return the functional :math:`a(f,f)`."""
    form = as_form(form)
    form = expand_derivatives(form)
    return compute_energy_norm(form, coefficient)


def adjoint(form, reordered_arguments=None, derivatives_expanded=None):
    """UFL form operator:
    Given a combined bilinear form, compute the adjoint form by
    changing the ordering (count) of the test and trial functions, and
    taking the complex conjugate of the result.

    By default, new ``Argument`` objects will be created with
    opposite ordering. However, if the adjoint form is to
    be added to other forms later, their arguments must match.
    In that case, the user must provide a tuple *reordered_arguments*=(u2,v2).

    If the form is a baseform instance instead of a Form object, we return an Adjoint
    object instructing the adjoint to be computed at a later point.

    When `adjoint` is being called multiple times on the same form, expanding derivatives
    become expensive -> `derivatives_expanded` enables to use caching mechanisms to avoid that.
    """
    form = as_form(form)
    if isinstance(form, BaseForm):
        # Allow BaseForm objects that are not BaseForm such as Adjoint since there are cases
        # where we need to expand derivatives: e.g. to get the number of arguments
        #   => For example: Adjoint(Action(2-form, derivative(u,u)))
<<<<<<< HEAD
        try:
            if not derivatives_expanded:
                # For external operators differentiation may turn a Form into a FormSum
                form_expanded = expand_derivatives(form)
                if isinstance(form_expanded, Form) and form_expanded.empty():
                    # For cases such as `derivative(Adjoint(F), u)` when derivative(F, u) = 0.
                    # ufl.Adjoint can be applied onto F because of distributivity:
                    #   e.g. adjoint(u * v * dx + N * v * dx)
                    #       => Adjoint(u * v * dx) + Adjoint(N * v * dx)
                    #   with N a BaseFormOperator
                    return Adjoint(ZeroBaseForm(form.arguments()))
                form = form_expanded

            if isinstance(form, Form):
                return compute_form_adjoint(form, reordered_arguments)
        except NotImplementedError:
            # Catch cases where expand derivatives is not implemented
            # e.g. `adjoint(Adjoint(M))` where M is a ufl.Matrix,
            # expand_derivatives(M) will be M (no derivatives taken)
            # and expand derivatives of Adjoint only works if when we push it through the Adjoint
            # we get 0.
            pass
=======
        if not derivatives_expanded:
            # For external operators differentiation may turn a Form into a FormSum
            form = expand_derivatives(form)
        if isinstance(form, Form):
            return compute_form_adjoint(form, reordered_arguments)
>>>>>>> 74672997
    return Adjoint(form)


def zero_lists(shape):
    if len(shape) == 0:
        raise ValueError("Invalid shape.")
    elif len(shape) == 1:
        return [0] * shape[0]
    else:
        return [zero_lists(shape[1:]) for i in range(shape[0])]


def set_list_item(li, i, v):
    # Get to the innermost list
    if len(i) > 1:
        for j in i[:-1]:
            li = li[j]
    # Set item in innermost list
    li[i[-1]] = v


def _handle_derivative_arguments(form, coefficient, argument):
    # Wrap single coefficient in tuple for uniform treatment below
    if isinstance(coefficient, (list, tuple, ListTensor)):
        coefficients = tuple(coefficient)
    else:
        coefficients = (coefficient,)

    if argument is None:
        # Try to create argument if not provided
        if not all(isinstance(c, (Coefficient, Cofunction, BaseFormOperator)) for c in coefficients):
            raise ValueError("Can only create arguments automatically for non-indexed coefficients.")

        # Get existing arguments from form and position the new one
        # with the next argument number
        if isinstance(form, Form):
            form_arguments = form.arguments()
        else:
            # To handle derivative(expression), which is at least used
            # in tests. Remove?
            form_arguments = extract_arguments(form)

        numbers = sorted(set(arg.number() for arg in form_arguments))
        number = max(numbers + [-1]) + 1

        # Don't know what to do with parts, let the user sort it out
        # in that case
        parts = set(arg.part() for arg in form_arguments)
        if len(parts - {None}) != 0:
            raise ValueError("Not expecting parts here, provide your own arguments.")
        part = None

        # Create argument and split it if in a mixed space
        function_spaces = [c.ufl_function_space() for c in coefficients]
        domains = [fs.ufl_domain() for fs in function_spaces]
        elements = [fs.ufl_element() for fs in function_spaces]
        if len(function_spaces) == 1:
            arguments = (Argument(function_spaces[0], number, part),)
        else:
            # Create in mixed space over assumed (for now) same domain
            assert all(fs.ufl_domain() == domains[0] for fs in function_spaces)
            elm = MixedElement(*elements)
            fs = FunctionSpace(domains[0], elm)
            arguments = split(Argument(fs, number, part))
    else:
        # Wrap single argument in tuple for uniform treatment below
        if isinstance(argument, (list, tuple)):
            arguments = tuple(argument)
        else:
            n = len(coefficients)
            if n == 1:
                arguments = (argument,)
            else:
                if argument.ufl_shape == (n,):
                    arguments = tuple(argument[i] for i in range(n))
                else:
                    arguments = split(argument)

    # Build mapping from coefficient to argument
    m = {}
    for (c, a) in zip(coefficients, arguments):
        if c.ufl_shape != a.ufl_shape:
            raise ValueError("Coefficient and argument shapes do not match!")
        if isinstance(c, (Coefficient, Cofunction, BaseFormOperator, SpatialCoordinate)):
            m[c] = a
        else:
            if not isinstance(c, Indexed):
                raise ValueError(f"Invalid coefficient type for {ufl_err_str(c)}")
            f, i = c.ufl_operands
            if not isinstance(f, Coefficient):
                raise ValueError(f"Expecting an indexed coefficient, not {ufl_err_str(f)}")
            if not (isinstance(i, MultiIndex) and all(isinstance(j, FixedIndex) for j in i)):
                raise ValueError(f"Expecting one or more fixed indices, not {ufl_err_str(i)}")
            i = tuple(int(j) for j in i)
            if f not in m:
                m[f] = {}
            m[f][i] = a

    # Merge coefficient derivatives (arguments) based on indices
    for c, p in m.items():
        if isinstance(p, dict):
            a = zero_lists(c.ufl_shape)
            for i, g in p.items():
                set_list_item(a, i, g)
            m[c] = as_tensor(a)

    # Wrap and return generic tuples
    items = sorted(m.items(), key=lambda x: x[0].count())
    coefficients = ExprList(*[item[0] for item in items])
    arguments = ExprList(*[item[1] for item in items])
    return coefficients, arguments


def derivative(form, coefficient, argument=None, coefficient_derivatives=None):
    """UFL form operator:
    Compute the Gateaux derivative of *form* w.r.t. *coefficient* in direction
    of *argument*.

    If the argument is omitted, a new ``Argument`` is created
    in the same space as the coefficient, with argument number
    one higher than the highest one in the form.

    The resulting form has one additional ``Argument``
    in the same finite element space as the coefficient.

    A tuple of ``Coefficient`` s may be provided in place of
    a single ``Coefficient``, in which case the new ``Argument``
    argument is based on a ``MixedElement`` created from this tuple.

    An indexed ``Coefficient`` from a mixed space may be provided,
    in which case the argument should be in the corresponding
    subspace of the coefficient space.

    If provided, *coefficient_derivatives* should be a mapping from
    ``Coefficient`` instances to their derivatives w.r.t. *coefficient*.
    """

    if isinstance(form, FormSum):
        # Distribute derivative over FormSum components
        return FormSum(*[(derivative(component, coefficient, argument, coefficient_derivatives), 1)
                         for component in form.components()])
    elif isinstance(form, Adjoint):
        # Is `derivative(Adjoint(A), ...)` with A a 2-form even legal ?
        # -> If yes, what's the right thing to do here ?
        raise NotImplementedError('Adjoint derivative is not supported.')
    elif isinstance(form, Action):
        # Push derivative through Action slots
        left, right = form.ufl_operands
        # Eagerly simplify spatial derivatives when Action results in a scalar.
        if not len(form.arguments()) and isinstance(coefficient, SpatialCoordinate):
            return ZeroBaseForm(())

        if len(left.arguments()) == 1:
            dleft = derivative(left, coefficient, argument, coefficient_derivatives)
            dright = derivative(right, coefficient, argument, coefficient_derivatives)
            # Leibniz formula
            return action(adjoint(dleft), right) + action(left, dright)
        else:
            raise NotImplementedError('Action derivative not supported when the left argument is not a 1-form.')

    coefficients, arguments = _handle_derivative_arguments(form, coefficient,
                                                           argument)
    if coefficient_derivatives is None:
        coefficient_derivatives = ExprMapping()
    else:
        cd = []
        for k in sorted_expr(coefficient_derivatives.keys()):
            cd += [as_ufl(k), as_ufl(coefficient_derivatives[k])]
        coefficient_derivatives = ExprMapping(*cd)

    # Got a form? Apply derivatives to the integrands in turn.
    if isinstance(form, Form):
        integrals = []
        for itg in form.integrals():
            if isinstance(coefficient, SpatialCoordinate):
                fd = CoordinateDerivative(itg.integrand(), coefficients,
                                          arguments, coefficient_derivatives)
            elif isinstance(coefficient, BaseForm) and not isinstance(coefficient, BaseFormOperator):
                # Make the `ZeroBaseForm` arguments
                arguments = form.arguments() + coefficient.arguments()
                return ZeroBaseForm(arguments)
            else:
                fd = CoefficientDerivative(itg.integrand(), coefficients,
                                           arguments, coefficient_derivatives)
            integrals.append(itg.reconstruct(fd))
        return Form(integrals)

    elif isinstance(form, BaseFormOperator):
        if not isinstance(coefficient, SpatialCoordinate):
            return BaseFormOperatorDerivative(form, coefficients, arguments, coefficient_derivatives)
        else:
            return BaseFormOperatorCoordinateDerivative(form, coefficients, arguments, coefficient_derivatives)

    elif isinstance(form, BaseForm):
        if not isinstance(coefficient, SpatialCoordinate):
            return BaseFormDerivative(form, coefficients, arguments, coefficient_derivatives)
        else:
            return BaseFormCoordinateDerivative(form, coefficients, arguments, coefficient_derivatives)

    elif isinstance(form, Expr):
        # What we got was in fact an integrand
        if not isinstance(coefficient, SpatialCoordinate):
            return CoefficientDerivative(form, coefficients,
                                         arguments, coefficient_derivatives)
        else:
            return CoordinateDerivative(form, coefficients,
                                        arguments, coefficient_derivatives)

    raise ValueError(f"Invalid argument type {type(form)}.")


def sensitivity_rhs(a, u, L, v):
    """UFL form operator:
    Compute the right hand side for a sensitivity calculation system.

    The derivation behind this computation is as follows.
    Assume *a*, *L* to be bilinear and linear forms
    corresponding to the assembled linear system

    .. math::

        Ax = b.

    Where *x* is the vector of the discrete function corresponding to *u*.
    Let *v* be some scalar variable this equation depends on.
    Then we can write

    .. math::
        0 = \\frac{d}{dv}(Ax-b) = \\frac{dA}{dv} x + A \\frac{dx}{dv} -
        \\frac{db}{dv},

        A \\frac{dx}{dv} = \\frac{db}{dv} - \\frac{dA}{dv} x,

    and solve this system for :math:`\\frac{dx}{dv}`, using the same bilinear
    form *a* and matrix *A* from the original system.
    Assume the forms are written
    ::

        v = variable(v_expression)
        L = IL(v)*dx
        a = Ia(v)*dx

    where ``IL`` and ``Ia`` are integrand expressions.
    Define a ``Coefficient u`` representing the solution
    to the equations. Then we can compute :math:`\\frac{db}{dv}`
    and :math:`\\frac{dA}{dv}` from the forms
    ::

        da = diff(a, v)
        dL = diff(L, v)

    and the action of ``da`` on ``u`` by
    ::

        dau = action(da, u)

    In total, we can build the right hand side of the system
    to compute :math:`\\frac{du}{dv}` with the single line
    ::

        dL = diff(L, v) - action(diff(a, v), u)

    or, using this function,
    ::

        dL = sensitivity_rhs(a, u, L, v)
    """
    if not (isinstance(a, Form) and isinstance(u, Coefficient) and isinstance(L, Form) and isinstance(v, Variable)):
        raise ValueError("Expecting (a, u, L, v), (bilinear form, function, linear form and scalar variable).")
    if not is_true_ufl_scalar(v):
        raise ValueError("Expecting scalar variable.")
    from ufl.operators import diff
    return diff(L, v) - action(diff(a, v), u)<|MERGE_RESOLUTION|>--- conflicted
+++ resolved
@@ -160,36 +160,11 @@
         # Allow BaseForm objects that are not BaseForm such as Adjoint since there are cases
         # where we need to expand derivatives: e.g. to get the number of arguments
         #   => For example: Adjoint(Action(2-form, derivative(u,u)))
-<<<<<<< HEAD
-        try:
-            if not derivatives_expanded:
-                # For external operators differentiation may turn a Form into a FormSum
-                form_expanded = expand_derivatives(form)
-                if isinstance(form_expanded, Form) and form_expanded.empty():
-                    # For cases such as `derivative(Adjoint(F), u)` when derivative(F, u) = 0.
-                    # ufl.Adjoint can be applied onto F because of distributivity:
-                    #   e.g. adjoint(u * v * dx + N * v * dx)
-                    #       => Adjoint(u * v * dx) + Adjoint(N * v * dx)
-                    #   with N a BaseFormOperator
-                    return Adjoint(ZeroBaseForm(form.arguments()))
-                form = form_expanded
-
-            if isinstance(form, Form):
-                return compute_form_adjoint(form, reordered_arguments)
-        except NotImplementedError:
-            # Catch cases where expand derivatives is not implemented
-            # e.g. `adjoint(Adjoint(M))` where M is a ufl.Matrix,
-            # expand_derivatives(M) will be M (no derivatives taken)
-            # and expand derivatives of Adjoint only works if when we push it through the Adjoint
-            # we get 0.
-            pass
-=======
         if not derivatives_expanded:
             # For external operators differentiation may turn a Form into a FormSum
             form = expand_derivatives(form)
         if isinstance(form, Form):
             return compute_form_adjoint(form, reordered_arguments)
->>>>>>> 74672997
     return Adjoint(form)
 
 
