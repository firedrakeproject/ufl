--- conflicted
+++ resolved
@@ -72,7 +72,6 @@
 
 * Elements::
 
-<<<<<<< HEAD
     - FiniteElement
     - MixedElement
     - VectorElement
@@ -88,15 +87,6 @@
     - TraceElement
     - FacetElement
     - InteriorElement
-=======
-    FiniteElement,
-    MixedElement, VectorElement, TensorElement
-    EnrichedElement, RestrictedElement,
-    TensorProductElement, OuterProductElement,
-    HDivElement, HCurlElement
-    BrokenElement, TraceElement
-    FacetElement, InteriorElement
->>>>>>> 68123611
 
 * Function spaces::
 
