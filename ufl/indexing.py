--- conflicted
+++ resolved
@@ -168,53 +168,9 @@
     def __iter__(self):
         return iter(self._indices)
     
-<<<<<<< HEAD
-    return free_indices, repeated_indices
-
-def extract_indices_for_dx(expression, idx):
-    # Get spatial dimension
-    cell = expression.cell()
-    if cell is None:
-        dim = None
-    else:
-        dim = cell.dim()
-                
-    # Find repeated index
-    efi = expression.free_indices()
-    fi = tuple(i for i in efi if not i == idx)
-    ri = ()
-    idim = dict(expression.index_dimensions())
-    if isinstance(idx, Index):
-        if len(fi) == len(efi):
-            ufl_assert(dim is not None,
-                "Need to know the spatial dimension to compute the shape of derivatives.")
-            fi += (idx,) # idx is not repeated
-            idim.update(((idx, dim),))
-        else:
-            ri += (idx,) # idx is repeated
-    return fi, ri, idim
-
-def complete_shape(shape, default_dim):
-    "Complete shape tuple by replacing non-integers with a default dimension."
-    return tuple((s if isinstance(s, int) else default_dim) for s in shape)
-
-# TODO: Use these to simplify index handling code?
-def get_common_indices(a, b):
-    ai = a.free_indices()
-    bi = b.free_indices()
-    cis = set(ai) ^ set(bi)
-    return cis
-
-def get_free_indices(a, b):
-    ai = a.free_indices()
-    bi = b.free_indices()
-    cis = set(ai) ^ set(bi)
-    return tuple(i for i in chain(ai,bi) if not i in cis)
-=======
     def __eq__(self, other):
         return isinstance(other, MultiIndex) and \
             self._indices == other._indices
->>>>>>> 76e4bbbb
 
 # TODO: Fix imports everywhere else instead
 from ufl.indexutils import complete_shape
