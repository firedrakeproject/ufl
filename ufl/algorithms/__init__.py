# -*- coding: utf-8 -*-
# flake8: noqa
"This module collects algorithms and utility functions operating on UFL objects."

# Copyright (C) 2008-2016 Martin Sandve Alnæs
#
# This file is part of UFL (https://www.fenicsproject.org)
#
# SPDX-License-Identifier:    LGPL-3.0-or-later
#
# Modified by Anders Logg, 2008-2009.


# FIXME: Clean up this to become a more official set of supported
#        algorithms.  Currently contains too much stuff that's not
#        recommended to use. The __all__ list below is a start based
#        on grepping of other FEniCS code for ufl.algorithm imports.


__all__ = [
    "estimate_total_polynomial_degree",
    "sort_elements",
    "compute_form_data",
<<<<<<< HEAD
    "preprocess_form",
    "purge_list_tensors",
=======
>>>>>>> 55c281d7
    "apply_transformer",
    "ReuseTransformer",
    "load_ufl_file",
    "Transformer",
    "MultiFunction",
    "extract_unique_elements",
    "extract_type",
    "extract_elements",
    "extract_sub_elements",
    "expand_indices",
    "replace",
    "expand_derivatives",
    "extract_coefficients",
    "strip_variables",
    "strip_terminal_data",
    "replace_terminal_data",
    "post_traversal",
    "change_to_reference_grad",
    "expand_compounds",
    "validate_form",
    "FormSplitter",
    "extract_arguments",
    "compute_form_adjoint",
    "compute_form_action",
    "compute_energy_norm",
    "compute_form_lhs",
    "compute_form_rhs",
    "compute_form_functional",
    "compute_form_signature",
    "tree_format",
]

# Utilities for traversing over expression trees in different ways
# from ufl.algorithms.traversal import iter_expressions

# Keeping these imports here for backwards compatibility, doesn't cost
# anything.  Prefer importing from ufl.corealg.traversal in future
# code.
# from ufl.corealg.traversal import pre_traversal
from ufl.corealg.traversal import post_traversal
# from ufl.corealg.traversal import traverse_terminals, traverse_unique_terminals


# Utilities for extracting information from forms and expressions
from ufl.algorithms.analysis import (
    extract_type,
    extract_arguments,
    extract_coefficients,
    # extract_arguments_and_coefficients,
    extract_elements,
    extract_unique_elements,
    extract_sub_elements,
    sort_elements,
)


# Preprocessing a form to extract various meta data
# from ufl.algorithms.formdata import FormData
from ufl.algorithms.compute_form_data import compute_form_data, preprocess_form

# Utilities for checking properties of forms
from ufl.algorithms.signature import compute_form_signature

# Utilities for error checking of forms
from ufl.algorithms.checks import validate_form

# Utilites for modifying expressions and forms
from ufl.corealg.multifunction import MultiFunction
from ufl.algorithms.transformer import Transformer, ReuseTransformer
# from ufl.algorithms.transformer import is_post_handler
from ufl.algorithms.transformer import apply_transformer
from ufl.algorithms.transformer import strip_variables
from ufl.algorithms.strip_terminal_data import strip_terminal_data
from ufl.algorithms.strip_terminal_data import replace_terminal_data
# from ufl.algorithms.replace import Replacer
from ufl.algorithms.replace import replace
from ufl.algorithms.change_to_reference import change_to_reference_grad
from ufl.algorithms.expand_compounds import expand_compounds
# from ufl.algorithms.estimate_degrees import SumDegreeEstimator
from ufl.algorithms.estimate_degrees import estimate_total_polynomial_degree
from ufl.algorithms.expand_indices import expand_indices

# Utilities for transforming complete Forms into other Forms
from ufl.algorithms.formtransformations import compute_form_adjoint
from ufl.algorithms.formtransformations import compute_form_action
from ufl.algorithms.formtransformations import compute_energy_norm
from ufl.algorithms.formtransformations import compute_form_lhs
from ufl.algorithms.formtransformations import compute_form_rhs
from ufl.algorithms.formtransformations import compute_form_functional
from ufl.algorithms.formtransformations import compute_form_arities

from ufl.algorithms.formsplitter import FormSplitter

# Utilities for Automatic Functional Differentiation
from ufl.algorithms.ad import expand_derivatives

# Utilities for form file handling
from ufl.algorithms.formfiles import read_ufl_file
from ufl.algorithms.formfiles import load_ufl_file
from ufl.algorithms.formfiles import load_forms

from ufl.utils.formatting import tree_format<|MERGE_RESOLUTION|>--- conflicted
+++ resolved
@@ -21,11 +21,7 @@
     "estimate_total_polynomial_degree",
     "sort_elements",
     "compute_form_data",
-<<<<<<< HEAD
     "preprocess_form",
-    "purge_list_tensors",
-=======
->>>>>>> 55c281d7
     "apply_transformer",
     "ReuseTransformer",
     "load_ufl_file",
