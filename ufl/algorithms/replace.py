# -*- coding: utf-8 -*-
"""Algorithm for replacing terminals in an expression."""

# Copyright (C) 2008-2016 Martin Sandve Alnæs and Anders Logg
#
# This file is part of UFL (https://www.fenicsproject.org)
#
# SPDX-License-Identifier:    LGPL-3.0-or-later
#
# Modified by Anders Logg, 2009-2010

<<<<<<< HEAD
from ufl.classes import CoefficientDerivative, Interp, ExternalOperator, Form
=======
from ufl.classes import CoefficientDerivative, Interpolate
>>>>>>> 564a811a
from ufl.constantvalue import as_ufl
from ufl.corealg.multifunction import MultiFunction
from ufl.algorithms.map_integrands import map_integrand_dags
from ufl.algorithms.analysis import has_exact_type


class Replacer(MultiFunction):
    def __init__(self, mapping):
        super().__init__()
        self.mapping = mapping

        # One can replace Coarguments by 1-Forms
        def get_shape(x):
            if isinstance(x, Form):
                return x.arguments()[0].ufl_shape
            return x.ufl_shape

        if not all(get_shape(k) == get_shape(v) for k, v in mapping.items()):
            raise ValueError("Replacement expressions must have the same shape as what they replace.")

    def ufl_type(self, o, *args):
        try:
            return self.mapping[o]
        except KeyError:
            return self.reuse_if_untouched(o, *args)

<<<<<<< HEAD
    def external_operator(self, o):
        o = self.mapping.get(o) or o
        if isinstance(o, ExternalOperator):
            new_ops = tuple(replace(op, self.mapping) for op in o.ufl_operands)
            new_args = tuple(replace(arg, self.mapping) for arg in o.argument_slots())
            return o._ufl_expr_reconstruct_(*new_ops, argument_slots=new_args)
        return o

    def interp(self, o):
=======
    def interpolate(self, o):
>>>>>>> 564a811a
        o = self.mapping.get(o) or o
        if isinstance(o, Interpolate):
            new_args = tuple(replace(arg, self.mapping) for arg in o.argument_slots())
            return o._ufl_expr_reconstruct_(*reversed(new_args))
        return o

    def coefficient_derivative(self, o):
        raise ValueError("Derivatives should be applied before executing replace.")


def replace(e, mapping):
    """Replace subexpressions in expression.

    @param e:
        An Expr or Form.
    @param mapping:
        A dict with from:to replacements to perform.
    """
    mapping2 = dict((k, as_ufl(v)) for (k, v) in mapping.items())

    # Workaround for problem with delayed derivative evaluation
    # The problem is that J = derivative(f(g, h), g) does not evaluate immediately
    # So if we subsequently do replace(J, {g: h}) we end up with an expression:
    # derivative(f(h, h), h)
    # rather than what were were probably thinking of:
    # replace(derivative(f(g, h), g), {g: h})
    #
    # To fix this would require one to expand derivatives early (which
    # is not attractive), or make replace lazy too.
    if has_exact_type(e, CoefficientDerivative):
        # Hack to avoid circular dependencies
        from ufl.algorithms.ad import expand_derivatives
        e = expand_derivatives(e)

    return map_integrand_dags(Replacer(mapping2), e)<|MERGE_RESOLUTION|>--- conflicted
+++ resolved
@@ -9,11 +9,7 @@
 #
 # Modified by Anders Logg, 2009-2010
 
-<<<<<<< HEAD
-from ufl.classes import CoefficientDerivative, Interp, ExternalOperator, Form
-=======
-from ufl.classes import CoefficientDerivative, Interpolate
->>>>>>> 564a811a
+from ufl.classes import CoefficientDerivative, Interpolate, ExternalOperator, Form
 from ufl.constantvalue import as_ufl
 from ufl.corealg.multifunction import MultiFunction
 from ufl.algorithms.map_integrands import map_integrand_dags
@@ -40,7 +36,6 @@
         except KeyError:
             return self.reuse_if_untouched(o, *args)
 
-<<<<<<< HEAD
     def external_operator(self, o):
         o = self.mapping.get(o) or o
         if isinstance(o, ExternalOperator):
@@ -49,10 +44,7 @@
             return o._ufl_expr_reconstruct_(*new_ops, argument_slots=new_args)
         return o
 
-    def interp(self, o):
-=======
     def interpolate(self, o):
->>>>>>> 564a811a
         o = self.mapping.get(o) or o
         if isinstance(o, Interpolate):
             new_args = tuple(replace(arg, self.mapping) for arg in o.argument_slots())
