--- conflicted
+++ resolved
@@ -76,7 +76,6 @@
             return Product(a[i], b[j]) - Product(a[j], b[i])
         return as_vector((c(1, 2), c(2, 0), c(0, 1)))
 
-<<<<<<< HEAD
     def outer(self, o, a, b):
         ii = indices(len(a.ufl_shape))
         jj = indices(len(b.ufl_shape))
@@ -116,11 +115,10 @@
     representations using basic operators (e.g. index notation)."""
     def __init__(self):
         LowerIntractableCompoundAlgebra.__init__(self)
-=======
+
     def scalar_tensor_product(self, o, a, b):
         ti = indices(len(b.ufl_shape))
         return as_tensor(Product(a, b[ti]), ti)
->>>>>>> 1f7d32cd
 
     def altenative_dot(self, o, a, b):  # TODO: Test this
         ash = a.ufl_shape
