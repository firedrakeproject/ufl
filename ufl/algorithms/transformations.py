"""This module defines expression transformation utilities,
either converting UFL expressions to new UFL expressions or
converting UFL expressions to other representations."""

__authors__ = "Martin Sandve Alnes"
__date__ = "2008-05-07 -- 2009-04-19"

# Modified by Anders Logg, 2009.

from itertools import izip
from inspect import getargspec

from ufl.log import error, warning, debug
from ufl.common import Stack, StackDict
from ufl.assertions import ufl_assert
from ufl.finiteelement import TensorElement
from ufl.classes import Expr, Terminal, Product, Index, FixedIndex, ListTensor, Variable, Function, Zero
from ufl.indexing import indices, complete_shape
from ufl.tensors import as_tensor, as_matrix, as_vector, ListTensor, ComponentTensor
from ufl.form import Form
from ufl.integral import Integral
from ufl.classes import all_ufl_classes
from ufl.algorithms.analysis import has_type, extract_duplications

def transform(expression, handlers):
    """Convert a UFLExpression according to rules defined by
    the mapping handlers = dict: class -> conversion function."""
    if isinstance(expression, Terminal):
        ops = ()
    else:
        ops = [transform(o, handlers) for o in expression.operands()]
    c = expression._uflclass
    h = handlers.get(c, None)
    if c is None:
        error("Didn't find class %s among handlers." % c)
    return h(expression, *ops)

class MultiFunction(object):
    """Base class for collections of nonrecursive expression node handlers."""
    _handlers_cache = {}
    def __init__(self):
        # Analyse class properties and cache handler data the
        # first time this is run for a particular class
        cache_data = MultiFunction._handlers_cache.get(type(self))
        if not cache_data:
            cache_data = [None]*len(all_ufl_classes)
            # For all UFL classes
            for classobject in all_ufl_classes:
                # Iterate over the inheritance chain (NB! This assumes that all UFL classes inherits a single Expr subclass and that this is the first superclass!)
                for c in classobject.mro():
                    # Register classobject with handler for the first encountered superclass
                    name = c._handlername
                    if getattr(self, name, None):
                        cache_data[classobject._classid] = name
                        break
            MultiFunction._handlers_cache[type(self)] = cache_data
        # Build handler list for this particular class (get functions bound to self)
        self._handlers = [getattr(self, name) for name in cache_data]
    
    def __call__(self, o, *args, **kwargs):
        h = self._handlers[o._classid]
        return h(o, *args, **kwargs)

def is_post_handler(function):
    "Is this a handler that expects transformed children as input?"
    insp = getargspec(function)
    num_args = len(insp[0]) + int(insp[1] is not None)
    visit_children_first = num_args > 2
    return visit_children_first

class Transformer(object):
    """Base class for a visitor-like algorithm design pattern used to 
    transform expression trees from one representation to another."""
    _handlers_cache = {}
    def __init__(self, variable_cache=None):
        if variable_cache is None:
            variable_cache = {}
        self._variable_cache = variable_cache
        
        # Analyse class properties and cache handler data the
        # first time this is run for a particular class
        cache_data = Transformer._handlers_cache.get(type(self))
        if not cache_data:
            cache_data = [None]*len(all_ufl_classes)
            # For all UFL classes
            for classobject in all_ufl_classes:
                # Iterate over the inheritance chain (NB! This assumes that all UFL classes inherits a single Expr subclass and that this is the first superclass!)
                for c in classobject.mro():
                    # Register classobject with handler for the first encountered superclass
                    name = c._handlername
                    function = getattr(self, name, None)
                    if function:
                        cache_data[classobject._classid] = name, is_post_handler(function)
                        break
            Transformer._handlers_cache[type(self)] = cache_data
        
        # Build handler list for this particular class (get functions bound to self)
        self._handlers = [(getattr(self, name), post) for (name, post) in cache_data]

        # Keep a stack of objects visit is called on, to ease backtracking
        self._visit_stack = []

    def print_visit_stack(self):
        print "/"*80
        print "Visit stack in Transformer:"
        def sstr(s):
            ss = str(type(s)) + " ; "
            n = 80 - len(ss)
            return ss + str(s)[:n]
        print "\n".join(sstr(s) for s in self._visit_stack)
        print "\\"*80
    
    def visit(self, o):
        #debug("Visiting object of type %s." % type(o).__name__)
        # Update stack
        self._visit_stack.append(o)
        
        # Get handler for the UFL class of o (type(o) may be an external subclass of the actual UFL class)
        h, visit_children_first = self._handlers[o._classid]
        
        #if not h:
        #    # Failed to find a handler! Should never happen, but will happen if a non-Expr object is visited.
        #    error("Can't handle objects of type %s" % str(type(o)))
        
        # Is this a handler that expects transformed children as input?
        if visit_children_first:
            # Yes, visit all children first and then call h.
            r = h(o, *map(self.visit, o.operands()))
        else:
            # No, this is a handler that handles its own children
            # (arguments self and o, where self is already bound)
            r = h(o)

        # Update stack and return
        self._visit_stack.pop()
        return r
    
    def undefined(self, o):
        "Trigger error."
        error("No handler defined for %s." % o._uflclass.__name__)
    
    def reuse(self, o):
        "Always reuse Expr (ignore children)"
        return o
    
    def reuse_if_possible(self, o, *operands):
        "Reuse Expr if possible, otherwise reconstruct from given operands."
        #if all(a is b for (a, b) in izip(operands, o.operands())):
        if operands == o.operands():
            return o
        #return o.reconstruct(*operands)
        # Debugging version:
        try:
            r = o.reconstruct(*operands)
        except:
            print 
            print 
            print 
            print "FAILURE in reuse_if_possible:"
            print "type(o) =", type(o)
            print "operands ="
            print 
            print "\n\n".join(map(str,operands))
            print 
            print "stack ="
            self.print_visit_stack()
            print 
            raise
        return r
    
    def always_reconstruct(self, o, *operands):
        "Always reconstruct expr."
        return o.reconstruct(*operands)
    
    # Set default behaviour for any Expr
    expr = undefined
    
    # Set default behaviour for any Terminal
    terminal = reuse
    
    def reuse_variable(self, o):
        # Check variable cache to reuse previously transformed variable if possible
        e, l = o.operands()
        v = self._variable_cache.get(l)
        if v is not None:
            return v
        
        # Visit the expression our variable represents
        e2 = self.visit(e)
        
        # If the expression is the same, reuse Variable object
        if e == e2:
            v = o
        else:
            # Recreate Variable (with same label) 
            v = Variable(e2, l)
        
        # Cache variable
        self._variable_cache[l] = v
        return v

    def reconstruct_variable(self, o):
        # Check variable cache to reuse previously transformed variable if possible
        e, l = o.operands()
        v = self._variable_cache.get(l)
        if v is not None:
            return v

        # Visit the expression our variable represents
        e2 = self.visit(e)

        # Always reconstruct Variable (with same label)
        v = Variable(e2, l)
        self._variable_cache[l] = v
        return v

class ReuseTransformer(Transformer):
    def __init__(self, variable_cache=None):
        Transformer.__init__(self, variable_cache)
    
    # Set default behaviour for any Expr
    expr = Transformer.reuse_if_possible
    
    # Set default behaviour for any Terminal
    terminal = Transformer.reuse
    
    # Set default behaviour for Variable 
    variable = Transformer.reuse_variable

class CopyTransformer(Transformer):
    def __init__(self, variable_cache=None):
        Transformer.__init__(self, variable_cache)
    
    # Set default behaviour for any Expr
    expr = Transformer.always_reconstruct

    # Set default behaviour for any Terminal
    terminal = Transformer.reuse
    
    # Set default behaviour for Variable 
    variable = Transformer.reconstruct_variable

class Replacer(ReuseTransformer):
    def __init__(self, mapping):
        ReuseTransformer.__init__(self)
        self._mapping = mapping
        ufl_assert(all(isinstance(k, Terminal) for k in mapping.keys()), \
            "This implementation can only replace Terminal objects.")
    
    def terminal(self, o):
        e = self._mapping.get(o)
        return o if e is None else e

class TreeFlattener(ReuseTransformer):
    def __init__(self):
        ReuseTransformer.__init__(self)
    
    def sum_or_product(self, o, *ops):
        c = o._uflclass
        operands = []
        for b in ops:
            if isinstance(b, c):
                operands.extend(b.operands())
            else:
                operands.append(b)
        return o.reconstruct(*operands)
    sum = sum_or_product
    product = sum_or_product

class VariableStripper(ReuseTransformer):
    def __init__(self):
        ReuseTransformer.__init__(self)
    
    def variable(self, o):
        return self.visit(o._expression)

#class OperatorApplier(ReuseTransformer):
#    "Implements mappings that can be defined through Python operators."
#    def __init__(self):
#        ReuseTransformer.__init__(self)
#    
#    def abs(self, o, a):
#        return abs(a)
#    
#    def sum(self, o, *ops):
#        return sum(ops)
#    
#    def division(self, o, a, b):
#        return a / b
#    
#    def power(self, o, a, b):
#        return a ** b
#    
#    def product(self, o, *ops):
#        return product(ops)
#    
#    def indexed(self, o, a, b):
#        return a[*b] if isinstance(b, tuple) else a[b]


# TODO: Indices will often mess up extract_duplications / mark_duplications.
# Can we renumber indices consistently from the leaves to avoid that problem?
# This may introduce many ComponentTensor/Indexed objects for relabeling of indices though.
# We probably need some kind of pattern matching to make this effective.
# That's another step towards a complete symbolic library...
# 
# What this does do well is insert Variables around subexpressions that the
# user actually identified manually in his code like in "a = ...; b = a*(1+a)",
# and expressions without indices (prior to expand_compounds).
class DuplicationMarker(ReuseTransformer):
    def __init__(self, duplications):
        ReuseTransformer.__init__(self)
        self._duplications = duplications
        self._expr2variable = {}
    
    def expr(self, o, *ops):
        v = self._expr2variable.get(o)
        if v is None:
            oo = o
            # reconstruct if necessary
            if not ops == o.operands():
                o = o._uflclass(*ops)
            
            if (oo in self._duplications) or (o in self._duplications):
                v = Variable(o)
                self._expr2variable[o] = v
                self._expr2variable[oo] = v
            else:
                v = o
        return v
    
    def wrap_terminal(self, o):
        v = self._expr2variable.get(o)
        if v is None:
            if o in self._duplications:
                v = Variable(o)
                self._expr2variable[o] = v
            else:
                v = o
        return v
    basis_function = wrap_terminal
    function = wrap_terminal
    constant = wrap_terminal
    facet_normal = wrap_terminal
    
    def variable(self, o):
        e, l = o.operands()
        v = self._expr2variable.get(e)
        if v is None:
            e2 = self.visit(e)
            # Unwrap expression from the newly created Variable wrapper
            # unless the original expression was a Variable, in which
            # case we possibly need to keep the label for correctness.
            if (not isinstance(e, Variable)) and isinstance(e2, Variable):
                e2 = e2._expression
            v = self._expr2variable.get(e2)
            if v is None:
                v = Variable(e2, l)
                self._expr2variable[e] = v
                self._expr2variable[e2] = v
        return v

# Note:
# To avoid typing errors, the expressions for cofactor and deviatoric parts 
# below were created with the script tensoralgebrastrings.py under ufl/scripts/
class CompoundExpander(ReuseTransformer):
    "Expands compound expressions to equivalent representations using basic operators."
    def __init__(self, geometric_dimension):
        ReuseTransformer.__init__(self)
        self._dim = geometric_dimension
        if self._dim is None:
            warning("Got None for dimension, some compounds cannot be expanded.")

    # ------------ Compound tensor operators
    
    def trace(self, o, A):
        i = Index()
        return A[i,i]
    
    def transposed(self, o, A):
        i, j = indices(2)
        return as_tensor(A[i, j], (j, i))

    def _square_matrix_shape(self, A):
        sh = A.shape()
        if self._dim is not None:
            sh = complete_shape(sh, self._dim)
        ufl_assert(sh[0] == sh[1], "Expecting square matrix.")
        ufl_assert(sh[0] is not None, "Unknown dimension.")
        return sh
    
    def deviatoric(self, o, A):
        sh = self._square_matrix_shape(A)
        if sh[0] == 2:
            return as_matrix([[-A[1,1],A[0,1]],[A[1,0],-A[0,0]]])
        elif sh[0] == 3:
            return as_matrix([[-A[1,1]-A[2,2],A[0,1],A[0,2]],[A[1,0],-A[0,0]-A[2,2],A[1,2]],[A[2,0],A[2,1],-A[0,0]-A[1,1]]])
        error("dev(A) not implemented for dimension %s." % sh[0])
    
    def skew(self, o, A):
        i, j = indices(2)
        return as_matrix( (A[i,j] - A[j,i]) / 2, (i,j) )
    
    def sym(self, o, A):
        i, j = indices(2)
        return as_matrix( (A[i,j] + A[j,i]) / 2, (i,j) )
    
    def cross(self, o, a, b):
        def c(i, j):
            return Product(a[i],b[j]) - Product(a[j],b[i])
        return as_vector((c(1,2), c(2,0), c(0,1)))
    
    def dot(self, o, a, b):
        ai = indices(a.rank()-1)
        bi = indices(b.rank()-1)
        k  = indices(1)
        # Create an IndexSum over a Product
        s = a[ai+k]*b[k+bi] 
        return as_tensor(s, ai+bi)
    
    def inner(self, o, a, b):
        ufl_assert(a.rank() == b.rank())
        ii = indices(a.rank())
        # Create multiple IndexSums over a Product
        s = a[ii]*b[ii]
        return s
    
    def outer(self, o, a, b):
        ii = indices(a.rank())
        jj = indices(b.rank())
        # Create a Product with no shared indices
        s = a[ii]*b[jj]
        return as_tensor(s, ii+jj)
    
    def determinant(self, o, A):
        sh = self._square_matrix_shape(A)

        def det2D(B, i, j, k, l):
            return B[i,k]*B[j,l]-B[i,l]*B[j,k]
    
        if len(sh) == 0:
            return A
        if sh[0] == 2:
            return det2D(A, 0, 1, 0, 1)
        if sh[0] == 3:
            # TODO: Verify signs in this expression
            return A[0,0]*det2D(A, 1, 2, 1, 2) + \
                   A[0,1]*det2D(A, 1, 2, 2, 0) + \
                   A[0,2]*det2D(A, 1, 2, 0, 1)
        # TODO: Implement generally for all dimensions?
        error("Determinant not implemented for dimension %d." % self._dim)
    
    def cofactor(self, o, A):
        sh = self._square_matrix_shape(A)

        if sh[0] == 2:
            return as_matrix([[A[1,1], -A[0,1]], [-A[1,0], A[0,0]]])
        elif sh[0] == 3:
            return as_matrix([ \
                [ A[2,2]*A[1,1] - A[1,2]*A[2,1],
                 -A[0,1]*A[2,2] + A[0,2]*A[2,1],
                  A[0,1]*A[1,2] - A[0,2]*A[1,1]],
                [-A[2,2]*A[1,0] + A[1,2]*A[2,0],
                 -A[0,2]*A[2,0] + A[2,2]*A[0,0],
                  A[0,2]*A[1,0] - A[1,2]*A[0,0]],
                [ A[1,0]*A[2,1] - A[2,0]*A[1,1],
                  A[0,1]*A[2,0] - A[0,0]*A[2,1],
                  A[0,0]*A[1,1] - A[0,1]*A[1,0]] \
                ])
        elif sh[0] == 4:
            # TODO: Find common subexpressions here.
            # TODO: Better implementation?
            return as_matrix([ \
                [-A[3,3]*A[2,1]*A[1,2] + A[1,2]*A[3,1]*A[2,3] + A[1,1]*A[3,3]*A[2,2] - A[3,1]*A[2,2]*A[1,3] + A[2,1]*A[1,3]*A[3,2] - A[1,1]*A[3,2]*A[2,3],
                 -A[3,1]*A[0,2]*A[2,3] + A[0,1]*A[3,2]*A[2,3] - A[0,3]*A[2,1]*A[3,2] + A[3,3]*A[2,1]*A[0,2] - A[3,3]*A[0,1]*A[2,2] + A[0,3]*A[3,1]*A[2,2],
                  A[3,1]*A[1,3]*A[0,2] + A[1,1]*A[0,3]*A[3,2] - A[0,3]*A[1,2]*A[3,1] - A[0,1]*A[1,3]*A[3,2] + A[3,3]*A[1,2]*A[0,1] - A[1,1]*A[3,3]*A[0,2],
                  A[1,1]*A[0,2]*A[2,3] - A[2,1]*A[1,3]*A[0,2] + A[0,3]*A[2,1]*A[1,2] - A[1,2]*A[0,1]*A[2,3] - A[1,1]*A[0,3]*A[2,2] + A[0,1]*A[2,2]*A[1,3]],
                [ A[3,3]*A[1,2]*A[2,0] - A[3,0]*A[1,2]*A[2,3] + A[1,0]*A[3,2]*A[2,3] - A[3,3]*A[1,0]*A[2,2] - A[1,3]*A[3,2]*A[2,0] + A[3,0]*A[2,2]*A[1,3],
                  A[0,3]*A[3,2]*A[2,0] - A[0,3]*A[3,0]*A[2,2] + A[3,3]*A[0,0]*A[2,2] + A[3,0]*A[0,2]*A[2,3] - A[0,0]*A[3,2]*A[2,3] - A[3,3]*A[0,2]*A[2,0],
                 -A[3,3]*A[0,0]*A[1,2] + A[0,0]*A[1,3]*A[3,2] - A[3,0]*A[1,3]*A[0,2] + A[3,3]*A[1,0]*A[0,2] + A[0,3]*A[3,0]*A[1,2] - A[0,3]*A[1,0]*A[3,2],
                  A[0,3]*A[1,0]*A[2,2] + A[1,3]*A[0,2]*A[2,0] - A[0,0]*A[2,2]*A[1,3] - A[0,3]*A[1,2]*A[2,0] + A[0,0]*A[1,2]*A[2,3] - A[1,0]*A[0,2]*A[2,3]],
                [ A[3,1]*A[1,3]*A[2,0] + A[3,3]*A[2,1]*A[1,0] + A[1,1]*A[3,0]*A[2,3] - A[1,0]*A[3,1]*A[2,3] - A[3,0]*A[2,1]*A[1,3] - A[1,1]*A[3,3]*A[2,0],
                  A[3,3]*A[0,1]*A[2,0] - A[3,3]*A[0,0]*A[2,1] - A[0,3]*A[3,1]*A[2,0] - A[3,0]*A[0,1]*A[2,3] + A[0,0]*A[3,1]*A[2,3] + A[0,3]*A[3,0]*A[2,1],
                 -A[0,0]*A[3,1]*A[1,3] + A[0,3]*A[1,0]*A[3,1] - A[3,3]*A[1,0]*A[0,1] + A[1,1]*A[3,3]*A[0,0] - A[1,1]*A[0,3]*A[3,0] + A[3,0]*A[0,1]*A[1,3],
                  A[0,0]*A[2,1]*A[1,3] + A[1,0]*A[0,1]*A[2,3] - A[0,3]*A[2,1]*A[1,0] + A[1,1]*A[0,3]*A[2,0] - A[1,1]*A[0,0]*A[2,3] - A[0,1]*A[1,3]*A[2,0]],
                [-A[1,2]*A[3,1]*A[2,0] - A[2,1]*A[1,0]*A[3,2] + A[3,0]*A[2,1]*A[1,2] - A[1,1]*A[3,0]*A[2,2] + A[1,0]*A[3,1]*A[2,2] + A[1,1]*A[3,2]*A[2,0],
                 -A[3,0]*A[2,1]*A[0,2] - A[0,1]*A[3,2]*A[2,0] + A[3,1]*A[0,2]*A[2,0] - A[0,0]*A[3,1]*A[2,2] + A[3,0]*A[0,1]*A[2,2] + A[0,0]*A[2,1]*A[3,2],
                  A[0,0]*A[1,2]*A[3,1] - A[1,0]*A[3,1]*A[0,2] + A[1,1]*A[3,0]*A[0,2] + A[1,0]*A[0,1]*A[3,2] - A[3,0]*A[1,2]*A[0,1] - A[1,1]*A[0,0]*A[3,2],
                 -A[1,1]*A[0,2]*A[2,0] + A[2,1]*A[1,0]*A[0,2] + A[1,2]*A[0,1]*A[2,0] + A[1,1]*A[0,0]*A[2,2] - A[1,0]*A[0,1]*A[2,2] - A[0,0]*A[2,1]*A[1,2]] \
                ])
        error("Cofactor not implemented for dimension %s." % sh[0])
    
    def inverse(self, o, A):
        if A.rank() == 0:
            return 1.0 / A
        return self.cofactor(None, A) / self.determinant(None, A)  # TODO: Verify this expression. Ainv = Acofac / detA
    
    # ------------ Compound differential operators
    
    def div(self, o, a):
        i = Index()
        g = a[i] if a.rank() == 1 else a[...,i]
        return g.dx(i)
    
    def grad(self, o, a):
        ii = Index()
        if a.rank() > 0:
            jj = tuple(indices(a.rank()))
            return as_tensor(a[jj].dx(ii), tuple((ii,)+jj))
        return as_tensor(a.dx(ii), (ii,))
    
    def curl(self, o, a):
        # o = curl a = "cross(nabla, a)"
        def c(i, j):
            return a[j].dx(i) - a[i].dx(j)
        return as_vector((c(1,2), c(2,0), c(0,1))) # FIXME: Verify this
    
    def rot(self, o, a):
        raise NotImplementedError # FIXME

class NotMultiLinearException(Exception):
    def __init__(self, *args, **kwargs):
        Exception.__init__(self, *args, **kwargs)

class BasisFunctionDependencyExtracter(Transformer):
    def __init__(self):
        Transformer.__init__(self)
        self._empty = frozenset()
    
    def expr(self, o, *opdeps):
        "Default for nonterminals: nonlinear in all arguments."
        for d in opdeps:
            if d:
                raise NotMultiLinearException, repr(o)
        return self._empty
    
    def terminal(self, o):
        "Default for terminals: no dependency on basis functions."
        return self._empty
    
    def variable(self, o):
        # Check variable cache to reuse previously transformed variable if possible
        e, l = o.operands()
        d = self._variable_cache.get(l)
        if d is None:
            # Visit the expression our variable represents
            d = self.visit(e)
            self._variable_cache[l] = d
        return d
    
    def basis_function(self, o):
        d = frozenset((o,))
        return frozenset((d,))
    
    def linear(self, o, a):
        "Nonterminals that are linear with a single argument."
        return a
    grad = linear
    div = linear
    curl = linear
    rot = linear
    transposed = linear
    trace = linear
    skew = linear
    positive_restricted = linear
    negative_restricted = linear
    
    def indexed(self, o, f, i):
        return f
    
    def spatial_derivative(self, o, a, b):
        return a
    
    def variable_derivative(self, o, a, b):
        if b:
            raise NotMultiLinearException, repr(o)
        return a
    
    def component_tensor(self, o, f, i):
        return f
    
    def list_tensor(self, o, *opdeps):
        "Require same dependencies for all listtensor entries."
        d = opdeps[0]
        for d2 in opdeps[1:]:
            if not d == d2:
                raise NotMultiLinearException, repr(o)
        return d
    
    def conditional(self, o, cond, t, f):
        "Considering EQ, NE, LE, GE, LT, GT nonlinear in this context."
        if cond or (not t == f):
            raise NotMultiLinearException, repr(o)
        return t

    def division(self, o, a, b):
        "Basis functions cannot be in the denominator."
        if b:
            raise NotMultiLinearException, repr(o)
        return a

    def index_sum(self, o, f, i):
        "Index sums inherit the dependencies of their summand."
        return f

    def sum(self, o, *opdeps):
        """Sums can contain both linear and bilinear terms (we could change
        this to require that all operands have the same dependencies)."""
        # convert frozenset to a mutable set
        deps = set(opdeps[0])
        for d in opdeps[1:]:
            # d is a frozenset of frozensets
            deps.update(d)
        return frozenset(deps)
    
    # Product operands should not depend on the same basis functions
    def product(self, o, *opdeps):
        c = []
        adeps, bdeps = opdeps # TODO: Generalize to any number of operands using permutations
        # for each frozenset ad in the frozenset adeps
        ufl_assert(isinstance(adeps, frozenset), "Type error")
        ufl_assert(isinstance(bdeps, frozenset), "Type error")
        ufl_assert(all(isinstance(ad, frozenset) for ad in adeps), "Type error")
        ufl_assert(all(isinstance(bd, frozenset) for bd in bdeps), "Type error")
        none = frozenset((None,))
        noneset = frozenset((none,))
        if not adeps:
            adeps = noneset
        if not bdeps:
            bdeps = noneset
        for ad in adeps:
            # for each frozenset bd in the frozenset bdeps
            for bd in bdeps:
                # build frozenset cd with the combined BasisFunction dependencies from ad and bd
                cd = (ad | bd) - none
                # build frozenset cd with the combined BasisFunction dependencies from ad and bd
                if not len(cd) == len(ad - none) + len(bd - none):
                    raise NotMultiLinearException, repr(o)
                # remember this dependency combination
                if cd:
                    c.append(cd)
        return frozenset(c)
    inner = product
    outer = product
    dot = product
    cross = product

class DuplicationPurger(ReuseTransformer):
    "Replace all duplicated nodes from an UFL Expr."
    def __init__(self):
        ReuseTransformer.__init__(self)
        self._handled = {}
        #self._duplications = set()
    
    def expr(self, x, *ops):
        # Check cache
        e = self._handled.get(x)
        if e is None:
            # Reuse or reconstruct
            if ops == x.operands():
                e = x
            else:
                e = x._uflclass(*ops)
            # Update cache
            self._handled[x] = e
        #else:
        #    self._duplications.add(e)
        assert repr(x) == repr(e)
        return e
    
    def terminal(self, x):
        e = self._handled.get(x)
        if e is None:
            # Reuse
            e = x
            # Update cache
            self._handled[x] = e
        #else:
        #    self._duplications.add(e)
        return e

class DegreeEstimator(Transformer):
    def __init__(self):
        Transformer.__init__(self)
    
    def terminal(self, v):
        return 0
    
    def expr(self, v, *ops):
        return max(ops)
    
    def form_argument(self, v):
        return v.element().degree()
    
    def spatial_derivative(self, v, f, i):
        return max(f-1, 0)
    
    def product(self, v, *ops):
        return sum(ops)
    
    def power(self, v, a, b):
        f, g = v.operands()
        try:
            gi = int(g)
            return a*gi
        except:
            pass
        # Something to a non-integer power... TODO: How to handle this?
        if b > 0:
            return a*b
        return a

# ------------ User interface functions

def transform_integrands(form, transform):
    """Apply transform(expression) to each integrand 
    expression in form, or to form if it is an Expr."""

    if isinstance(form, Form):
        newintegrals = []
        for itg in form.integrals():
            integrand = transform(itg.integrand())
            if not isinstance(integrand, Zero):
                newitg = itg.reconstruct(integrand)
                newintegrals.append(newitg)
        if not newintegrals:
            error("No integrals left after transformation, cannot reconstruct form.") # TODO: Can this be a problem? We could for example return Form([]), but problems would likely arise later anyway.
        return Form(newintegrals)

    elif isinstance(form, Integral):
        integral = form
        integrand = transform(integral.integrand())
        new_integral = integral.reconstruct(integrand)
        return new_integral

    elif isinstance(form, Expr):
        expr = form
        return transform(expr)
    else:
        error("Expecting Form or Expr.")

def apply_transformer(e, transformer):
    """Apply transformer.visit(expression) to each integrand 
    expression in form, or to form if it is an Expr."""
    def _transform(expr):
        return transformer.visit(expr)
    return transform_integrands(e, _transform)

def ufl2ufl(e):
    """Convert an UFL expression to a new UFL expression, with no changes.
    This is used for testing that objects in the expression behave as expected."""
    return apply_transformer(e, ReuseTransformer())

def ufl2uflcopy(e):
    """Convert an UFL expression to a new UFL expression.
    All nonterminal object instances are replaced with identical
    copies, while terminal objects are kept. This is used for
    testing that objects in the expression behave as expected."""
    return apply_transformer(e, CopyTransformer())

def replace(e, mapping):
    """Replace terminal objects in expression.
    
    @param e:
        An Expr or Form.
    @param mapping:
        A dict with from:to replacements to perform.
    """
    return apply_transformer(e, Replacer(mapping))

def flatten(e): # TODO: Fix or remove! Maybe this works better now with IndexSum marking implicit summations.
    """Convert an UFL expression to a new UFL expression, with sums 
    and products flattened from binary tree nodes to n-ary tree nodes."""
    warning("flatten doesn't work correctly for some indexed products, like (u[i]*v[i])*(q[i]*r[i])") 
    return apply_transformer(e, TreeFlattener())

def expand_compounds(e, dim=None):
    """Expand compound objects into basic operators.
    Requires e to have a well defined domain, 
    for the geometric dimension to be defined."""
    if dim is None:
        cell = e.cell()
        if cell is not None:
            dim = cell.d
    return apply_transformer(e, CompoundExpander(dim))
    
<<<<<<< HEAD
def purge_list_tensors(e):
    """Get rid of all ListTensor instances by expanding
    expressions to use their components directly.
    Will usually increase the size of the expression."""
    if has_type(e, ListTensor):
        from ufl.algorithms.expand_indices import expand_indices
        return expand_indices(e) # FIXME: Only expand what's necessary to get rid of list tensors
    return e

=======
>>>>>>> 1ecd4f55
def strip_variables(e):
    "Replace all Variable instances with the expression they represent."
    return apply_transformer(e, VariableStripper())

def mark_duplications(e):
    """Wrap subexpressions that are equal
    (completely equal, not mathematically equivalent)
    in Variable objects to facilitate subexpression reuse."""
    duplications = extract_duplications(e)
    return apply_transformer(e, DuplicationMarker(duplications))

def purge_duplications(e):
    """Replace any subexpressions in expression that
    occur more than once with a single instance."""
    return apply_transformer(e, DuplicationPurger())

def extract_basis_function_dependencies(e):
    "Extract a set of sets of basis_functions."
    ufl_assert(isinstance(e, Expr), "Expecting an Expr.")
    return BasisFunctionDependencyExtracter().visit(e)


def estimate_max_polynomial_degree(e):
    """Estimate the maximum needed quadrature order for
    expression, integral or form using the highest polynomial
    degree of any term."""
    de = DegreeEstimator()
    if isinstance(e, Form):
        degrees = [de.visit(integral.integrand()) for integral in e.integrals()]
    elif isinstance(e, Integral):
        degrees = [de.visit(e.integrand())]
    else:
        degrees = [de.visit(e)]
    return max(degrees)
<|MERGE_RESOLUTION|>--- conflicted
+++ resolved
@@ -783,19 +783,7 @@
         if cell is not None:
             dim = cell.d
     return apply_transformer(e, CompoundExpander(dim))
-    
-<<<<<<< HEAD
-def purge_list_tensors(e):
-    """Get rid of all ListTensor instances by expanding
-    expressions to use their components directly.
-    Will usually increase the size of the expression."""
-    if has_type(e, ListTensor):
-        from ufl.algorithms.expand_indices import expand_indices
-        return expand_indices(e) # FIXME: Only expand what's necessary to get rid of list tensors
-    return e
-
-=======
->>>>>>> 1ecd4f55
+
 def strip_variables(e):
     "Replace all Variable instances with the expression they represent."
     return apply_transformer(e, VariableStripper())
