--- conflicted
+++ resolved
@@ -107,249 +107,7 @@
 """
 
 
-<<<<<<< HEAD
-# FIXME: This implementation semeed to work last year but lead to performance problems. Look through and test again now.
-class NEWChangeToReferenceGrad(MultiFunction):
-    def __init__(self):
-        MultiFunction.__init__(self)
-        self._ngrads = 0
-        self._restricted = ''
-        self._avg = ''
-
-    def expr(self, o, *ops):
-        return o._ufl_expr_reconstruct_(*ops)
-
-    def terminal(self, o):
-        return o
-
-    def coefficient_derivative(self, o, *dummy_ops):
-        raise ValueError("Coefficient derivatives should be expanded before applying change to reference grad.")
-
-    def reference_grad(self, o, *dummy_ops):
-        raise ValueError("Not expecting reference grad while applying change to reference grad.")
-
-    def restricted(self, o, *dummy_ops):
-        "Store modifier state."
-        if self._restricted != '':
-            raise ValueError("Not expecting nested restrictions.")
-        self._restricted = o.side()
-        f, = o.ufl_operands
-        r = self(f)
-        self._restricted = ''
-        return r
-
-    def grad(self, o, *dummy_ops):
-        "Store modifier state."
-        self._ngrads += 1
-        f, = o.ufl_operands
-        r = self(f)
-        self._ngrads -= 1
-        return r
-
-    def facet_avg(self, o, *dummy_ops):
-        if self._avg != '':
-            raise ValueError("Not expecting nested averages.")
-        self._avg = "facet"
-        f, = o.ufl_operands
-        r = self(f)
-        self._avg = ""
-        return r
-
-    def cell_avg(self, o, *dummy_ops):
-        if self._avg != '':
-            raise ValueError("Not expecting nested averages.")
-        self._avg = "cell"
-        f, = o.ufl_operands
-        r = self(f)
-        self._avg = ""
-        return r
-
-    def form_argument(self, t):
-        return self._mapped(t)
-
-    def geometric_quantity(self, t):
-        if self._restricted or self._ngrads or self._avg:
-            return self._mapped(t)
-        else:
-            return t
-
-    def _mapped(self, t):
-        # Check that we have a valid input object
-        if not isinstance(t, Terminal):
-            raise ValueError("Expecting a Terminal.")
-
-        # Get modifiers accumulated by previous handler calls
-        ngrads = self._ngrads
-        restricted = self._restricted
-        avg = self._avg
-        if avg != "":
-            raise ValueError("Averaging not implemented.")  # FIXME
-
-        # These are the global (g) and reference (r) values
-        if isinstance(t, FormArgument):
-            g = t
-            r = ReferenceValue(g)
-        elif isinstance(t, GeometricQuantity):
-            g = t
-            r = g
-        else:
-            raise ValueError(f"Unexpected type {type(t).__name__}.")
-
-        # Some geometry mapping objects we may need multiple times below
-        domain = t.ufl_domain()
-        J = Jacobian(domain)
-        detJ = JacobianDeterminant(domain)
-        K = JacobianInverse(domain)
-
-        # Restrict geometry objects if applicable
-        if restricted:
-            J = J(restricted)
-            detJ = detJ(restricted)
-            K = K(restricted)
-
-        # Create Hdiv mapping from possibly restricted geometry objects
-        Mdiv = (1.0 / detJ) * J
-
-        # Get component indices of global and reference terminal objects
-        gtsh = g.ufl_shape
-        # rtsh = r.ufl_shape
-        gtcomponents = compute_indices(gtsh)
-        # rtcomponents = compute_indices(rtsh)
-
-        # Create core modified terminal, with eventual
-        # layers of grad applied directly to the terminal,
-        # then eventual restriction applied last
-        for i in range(ngrads):
-            g = Grad(g)
-            r = ReferenceGrad(r)
-        if restricted:
-            g = g(restricted)
-            r = r(restricted)
-
-        # Get component indices of global and reference objects with
-        # grads applied
-        gsh = g.ufl_shape
-        # rsh = r.ufl_shape
-        # gcomponents = compute_indices(gsh)
-        # rcomponents = compute_indices(rsh)
-
-        # Get derivative component indices
-        dsh = gsh[len(gtsh):]
-        dcomponents = compute_indices(dsh)
-
-        # Create nested array to hold expressions for global
-        # components mapped from reference values
-        def ndarray(shape):
-            if len(shape) == 0:
-                return [None]
-            elif len(shape) == 1:
-                return [None] * shape[-1]
-            else:
-                return [ndarray(shape[1:]) for i in range(shape[0])]
-        global_components = ndarray(gsh)
-
-        # Compute mapping from reference values for each global component
-        for gtc in gtcomponents:
-
-            if isinstance(t, FormArgument):
-
-                # Find basic subelement and element-local component
-                # ec, element, eoffset = t.ufl_element().extract_component2(gtc) # FIXME: Translate this correctly
-                eoffset = 0
-                ec, element = t.ufl_element().extract_reference_component(gtc)
-
-                # Select mapping M from element, pick row emapping =
-                # M[ec,:], or emapping = [] if no mapping
-                if isinstance(element, MixedElement):
-                    raise ValueError("Expecting a basic element here.")
-                mapping = element.mapping()
-                if mapping == "contravariant Piola":  # S == HDiv:
-                    # Handle HDiv elements with contravariant piola
-                    # mapping contravariant_hdiv_mapping = (1/det J) *
-                    # J * PullbackOf(o)
-                    ec, = ec
-                    emapping = Mdiv[ec, :]
-                elif mapping == "covariant Piola":  # S == HCurl:
-                    # Handle HCurl elements with covariant piola mapping
-                    # covariant_hcurl_mapping = JinvT * PullbackOf(o)
-                    ec, = ec
-                    emapping = K[:, ec]  # Column of K is row of K.T
-                elif mapping == "identity":
-                    emapping = None
-                else:
-                    raise ValueError(f"Unknown mapping: {mapping}")
-
-            elif isinstance(t, GeometricQuantity):
-                eoffset = 0
-                emapping = None
-
-            else:
-                raise ValueError(f"Unexpected type {type(t).__name__}.")
-
-            # Create indices
-            # if rtsh:
-            #     i = Index()
-            if len(dsh) != ngrads:
-                raise ValueError("Mismatch between derivative shape and ngrads.")
-            if ngrads:
-                ii = indices(ngrads)
-            else:
-                ii = ()
-
-            # Apply mapping row to reference object
-            if emapping:  # Mapped, always nonscalar terminal Not
-                # using IndexSum for the mapping row dot product to
-                # keep it simple, because we don't have a slice type
-                emapped_ops = [emapping[s] * Indexed(r, MultiIndex((FixedIndex(eoffset + s),) + ii))
-                               for s in range(len(emapping))]
-                emapped = sum(emapped_ops[1:], emapped_ops[0])
-            elif gtc:  # Nonscalar terminal, unmapped
-                emapped = Indexed(r, MultiIndex((FixedIndex(eoffset),) + ii))
-            elif ngrads:  # Scalar terminal, unmapped, with derivatives
-                emapped = Indexed(r, MultiIndex(ii))
-            else:  # Scalar terminal, unmapped, no derivatives
-                emapped = r
-
-            for di in dcomponents:
-                # Multiply derivative mapping rows, parameterized by
-                # free column indices
-                dmapping = as_ufl(1)
-                for j in range(ngrads):
-                    dmapping *= K[ii[j], di[j]]  # Row of K is column of JinvT
-
-                # Compute mapping from reference values for this
-                # particular global component
-                global_value = dmapping * emapped
-
-                # Apply index sums
-                # if rtsh:
-                #     global_value = IndexSum(global_value, MultiIndex((i,)))
-                # for j in range(ngrads): # Applied implicitly in the dmapping * emapped above
-                #     global_value = IndexSum(global_value, MultiIndex((ii[j],)))
-
-                # This is the component index into the full object
-                # with grads applied
-                gc = gtc + di
-
-                # Insert in nested list
-                comp = global_components
-                for i in gc[:-1]:
-                    comp = comp[i]
-                comp[0 if gc == () else gc[-1]] = global_value
-
-        # Wrap nested list in as_tensor unless we have a scalar
-        # expression
-        if gsh:
-            tensor = as_tensor(global_components)
-        else:
-            tensor, = global_components
-        return tensor
-
-
-class OLDChangeToReferenceGrad(MultiFunction):
-=======
 class ChangeToReferenceGrad(MultiFunction):
->>>>>>> 0afde0de
     def __init__(self):
         MultiFunction.__init__(self)
 
