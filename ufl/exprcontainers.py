--- conflicted
+++ resolved
@@ -25,11 +25,7 @@
         Operator.__init__(self, operands)
         # Enable Cofunction/Coargument for BaseForm differentiation
         if not all(isinstance(i, (Expr, Cofunction, Coargument)) for i in operands):
-<<<<<<< HEAD
-            error("Expecting Expr, Cofunction or Coargument in ExprList.")
-=======
             raise ValueError("Expecting Expr, Cofunction or Coargument in ExprList.")
->>>>>>> 772485d7
 
     def __getitem__(self, i):
         return self.ufl_operands[i]
