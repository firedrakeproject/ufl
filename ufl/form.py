--- conflicted
+++ resolved
@@ -77,14 +77,10 @@
         "_coefficient_numbering",
         "_hash",
         "_signature",
-<<<<<<< HEAD
-        "_kernels"
-=======
         # --- Dict that external frameworks can place framework-specific
         #     data in to be carried with the form
         #     Never use this internally in ufl!
         "_cache",
->>>>>>> 137e45f7
         )
 
     def __init__(self, integrals):
