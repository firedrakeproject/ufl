"""Differential operators."""

# Copyright (C) 2008-2016 Martin Sandve Alnæs
#
# This file is part of UFL (https://www.fenicsproject.org)
#
# SPDX-License-Identifier:    LGPL-3.0-or-later

from ufl.checks import is_cellwise_constant
from ufl.coefficient import Coefficient
from ufl.constantvalue import Zero
from ufl.core.expr import Expr
from ufl.core.operator import Operator
from ufl.core.base_form_operator import BaseFormOperator
from ufl.core.terminal import Terminal
from ufl.core.ufl_type import ufl_type
<<<<<<< HEAD
from ufl.core.external_operator import ExternalOperator

=======
from ufl.domain import extract_unique_domain, find_geometric_dimension
>>>>>>> c3942189
from ufl.exprcontainers import ExprList, ExprMapping
from ufl.form import BaseForm
from ufl.precedence import parstr
from ufl.variable import Variable

# --- Basic differentiation objects ---


@ufl_type(is_abstract=True,
          is_differential=True)
class Derivative(Operator):
    "Base class for all derivative types."
    __slots__ = ()

    def __init__(self, operands):
        Operator.__init__(self, operands)


@ufl_type(num_ops=4, inherit_shape_from_operand=0,
          inherit_indices_from_operand=0)
class CoefficientDerivative(Derivative):
    """Derivative of the integrand of a form w.r.t. the
    degrees of freedom in a discrete Coefficient."""
    __slots__ = ()

    def __new__(cls, integrand, coefficients, arguments,
                coefficient_derivatives):
        if not isinstance(coefficients, ExprList):
            raise ValueError("Expecting ExprList instance with Coefficients.")
        if not isinstance(arguments, ExprList):
            raise ValueError("Expecting ExprList instance with Arguments.")
        if not isinstance(coefficient_derivatives, ExprMapping):
            raise ValueError("Expecting ExprMapping for coefficient derivatives.")
        if isinstance(integrand, Zero):
            return integrand
        return Derivative.__new__(cls)

    def __init__(self, integrand, coefficients, arguments,
                 coefficient_derivatives):
        if not isinstance(coefficient_derivatives, ExprMapping):
            coefficient_derivatives = ExprMapping(coefficient_derivatives)
        Derivative.__init__(self, (integrand, coefficients, arguments,
                                   coefficient_derivatives))

    def __str__(self):
        return "d/dfj { %s }, with fh=%s, dfh/dfj = %s, and coefficient derivatives %s"\
            % (self.ufl_operands[0], self.ufl_operands[1],
               self.ufl_operands[2], self.ufl_operands[3])


@ufl_type(num_ops=4, inherit_shape_from_operand=0,
          inherit_indices_from_operand=0)
class CoordinateDerivative(CoefficientDerivative):
    """Derivative of the integrand of a form w.r.t. the SpatialCoordinates."""
    __slots__ = ()

    def __str__(self):
        return "d/dfj { %s }, with fh=%s, dfh/dfj = %s, and coordinate derivatives %s"\
            % (self.ufl_operands[0], self.ufl_operands[1],
               self.ufl_operands[2], self.ufl_operands[3])


@ufl_type(num_ops=4, inherit_shape_from_operand=0,
          inherit_indices_from_operand=0)
class BaseFormDerivative(CoefficientDerivative, BaseForm):
    """Derivative of a base form w.r.t the
    degrees of freedom in a discrete Coefficient."""
    _ufl_noslots_ = True

    def __init__(self, base_form, coefficients, arguments,
                 coefficient_derivatives):
        CoefficientDerivative.__init__(self, base_form, coefficients, arguments,
                                       coefficient_derivatives)
        BaseForm.__init__(self)

    def _analyze_form_arguments(self):
        """Collect the arguments of the corresponding BaseForm"""
        base_form = self.ufl_operands[0]
        self._arguments = base_form.arguments()


@ufl_type(num_ops=4, inherit_shape_from_operand=0,
          inherit_indices_from_operand=0)
class BaseFormOperatorDerivative(BaseFormDerivative, BaseFormOperator):
    """Derivative of a base form operator w.r.t the
    degrees of freedom in a discrete Coefficient."""
    _ufl_noslots_ = True

    # BaseFormOperatorDerivative is only needed because of a different
    # differentiation procedure for BaseformOperator objects.
    def __init__(self, base_form, coefficients, arguments,
                 coefficient_derivatives):
        BaseFormDerivative.__init__(self, base_form, coefficients, arguments,
                                    coefficient_derivatives)
        self._argument_slots = base_form._argument_slots

    # Enforce Operator reconstruction as Operator is a parent class of both: BaseFormDerivative and BaseFormOperator.
    # Therfore the latter overwrites Operator reconstruction and we would have:
    #   -> BaseFormOperatorDerivative._ufl_expr_reconstruct_ = BaseFormOperator._ufl_expr_reconstruct_
    _ufl_expr_reconstruct_ = Operator._ufl_expr_reconstruct_
    # Set __repr__
    __repr__ = Operator.__repr__


@ufl_type(num_ops=4, inherit_shape_from_operand=0,
          inherit_indices_from_operand=0)
class BaseFormOperatorCoordinateDerivative(BaseFormOperatorDerivative, CoordinateDerivative):
    """Derivative of a base form operator w.r.t. the SpatialCoordinates."""
    _ufl_noslots_ = True

    def __init__(self, base_form, coefficients, arguments,
                 coefficient_derivatives):
        BaseFormOperatorDerivative.__init__(self, base_form, coefficients, arguments,
                                            coefficient_derivatives)


@ufl_type(num_ops=2)
class VariableDerivative(Derivative):
    __slots__ = (
        "ufl_shape",
        "ufl_free_indices",
        "ufl_index_dimensions",
    )

    def __new__(cls, f, v):
        # Checks
        if not isinstance(f, Expr):
<<<<<<< HEAD
            error("Expecting an Expr in VariableDerivative.")
        if not isinstance(v, (Variable, Coefficient, ExternalOperator)):
            error("Expecting a Variable in VariableDerivative.")
=======
            raise ValueError("Expecting an Expr in VariableDerivative.")
        if not isinstance(v, (Variable, Coefficient)):
            raise ValueError("Expecting a Variable in VariableDerivative.")
>>>>>>> c3942189
        if v.ufl_free_indices:
            raise ValueError("Differentiation variable cannot have free indices.")

        # Simplification
        # Return zero if expression is trivially independent of variable
        if f._ufl_is_terminal_ and f != v:
            return Zero(f.ufl_shape + v.ufl_shape, f.ufl_free_indices,
                        f.ufl_index_dimensions)

        # Construction
        return Derivative.__new__(cls)

    def __init__(self, f, v):
        Derivative.__init__(self, (f, v))
        self.ufl_free_indices = f.ufl_free_indices
        self.ufl_index_dimensions = f.ufl_index_dimensions
        self.ufl_shape = f.ufl_shape + v.ufl_shape

    def __str__(self):
        if isinstance(self.ufl_operands[0], Terminal):
            return "d%s/d[%s]" % (self.ufl_operands[0], self.ufl_operands[1])
        return "d/d[%s] %s" % (self.ufl_operands[1],
                               parstr(self.ufl_operands[0], self))


# --- Compound differentiation objects ---

@ufl_type(is_abstract=True)
class CompoundDerivative(Derivative):
    "Base class for all compound derivative types."
    __slots__ = ()

    def __init__(self, operands):
        Derivative.__init__(self, operands)


@ufl_type(num_ops=1, inherit_indices_from_operand=0, is_terminal_modifier=True)
class Grad(CompoundDerivative):
    __slots__ = ("_dim",)

    def __new__(cls, f):
        # Return zero if expression is trivially constant
        if is_cellwise_constant(f):
            dim = find_geometric_dimension(f)
            return Zero(f.ufl_shape + (dim,), f.ufl_free_indices,
                        f.ufl_index_dimensions)
        return CompoundDerivative.__new__(cls)

    def __init__(self, f):
        CompoundDerivative.__init__(self, (f,))
        self._dim = find_geometric_dimension(f)

    def _ufl_expr_reconstruct_(self, op):
        "Return a new object of the same type with new operands."
        if is_cellwise_constant(op):
            if op.ufl_shape != self.ufl_operands[0].ufl_shape:
                raise ValueError("Operand shape mismatch in Grad reconstruct.")
            if self.ufl_operands[0].ufl_free_indices != op.ufl_free_indices:
                raise ValueError("Free index mismatch in Grad reconstruct.")
            return Zero(self.ufl_shape, self.ufl_free_indices,
                        self.ufl_index_dimensions)
        return self._ufl_class_(op)

    def evaluate(self, x, mapping, component, index_values, derivatives=()):
        "Get child from mapping and return the component asked for."
        component, i = component[:-1], component[-1]
        derivatives = derivatives + (i,)
        result = self.ufl_operands[0].evaluate(x, mapping, component,
                                               index_values,
                                               derivatives=derivatives)
        return result

    @property
    def ufl_shape(self):
        return self.ufl_operands[0].ufl_shape + (self._dim,)

    def __str__(self):
        return "grad(%s)" % self.ufl_operands[0]


@ufl_type(num_ops=1, inherit_indices_from_operand=0, is_terminal_modifier=True,
          is_in_reference_frame=True)
class ReferenceGrad(CompoundDerivative):
    __slots__ = ("_dim",)

    def __new__(cls, f):
        # Return zero if expression is trivially constant
        if is_cellwise_constant(f):
            dim = extract_unique_domain(f).topological_dimension()
            return Zero(f.ufl_shape + (dim,), f.ufl_free_indices,
                        f.ufl_index_dimensions)
        return CompoundDerivative.__new__(cls)

    def __init__(self, f):
        CompoundDerivative.__init__(self, (f,))
        self._dim = extract_unique_domain(f).topological_dimension()

    def _ufl_expr_reconstruct_(self, op):
        "Return a new object of the same type with new operands."
        if is_cellwise_constant(op):
            if op.ufl_shape != self.ufl_operands[0].ufl_shape:
                raise ValueError("Operand shape mismatch in ReferenceGrad reconstruct.")
            if self.ufl_operands[0].ufl_free_indices != op.ufl_free_indices:
                raise ValueError("Free index mismatch in ReferenceGrad reconstruct.")
            return Zero(self.ufl_shape, self.ufl_free_indices,
                        self.ufl_index_dimensions)
        return self._ufl_class_(op)

    def evaluate(self, x, mapping, component, index_values, derivatives=()):
        "Get child from mapping and return the component asked for."
        component, i = component[:-1], component[-1]
        derivatives = derivatives + (i,)
        result = self.ufl_operands[0].evaluate(x, mapping, component,
                                               index_values,
                                               derivatives=derivatives)
        return result

    @property
    def ufl_shape(self):
        return self.ufl_operands[0].ufl_shape + (self._dim,)

    def __str__(self):
        return "reference_grad(%s)" % self.ufl_operands[0]


@ufl_type(num_ops=1, inherit_indices_from_operand=0, is_terminal_modifier=True)
class Div(CompoundDerivative):
    __slots__ = ()

    def __new__(cls, f):
        if f.ufl_free_indices:
            raise ValueError("Free indices in the divergence argument is not allowed.")

        # Return zero if expression is trivially constant
        if is_cellwise_constant(f):
            return Zero(f.ufl_shape[:-1])  # No free indices asserted above

        return CompoundDerivative.__new__(cls)

    def __init__(self, f):
        CompoundDerivative.__init__(self, (f,))

    @property
    def ufl_shape(self):
        return self.ufl_operands[0].ufl_shape[:-1]

    def __str__(self):
        return "div(%s)" % self.ufl_operands[0]


@ufl_type(num_ops=1, inherit_indices_from_operand=0, is_terminal_modifier=True,
          is_in_reference_frame=True)
class ReferenceDiv(CompoundDerivative):
    __slots__ = ()

    def __new__(cls, f):
        if f.ufl_free_indices:
            raise ValueError("Free indices in the divergence argument is not allowed.")

        # Return zero if expression is trivially constant
        if is_cellwise_constant(f):
            return Zero(f.ufl_shape[:-1])  # No free indices asserted above

        return CompoundDerivative.__new__(cls)

    def __init__(self, f):
        CompoundDerivative.__init__(self, (f,))

    @property
    def ufl_shape(self):
        return self.ufl_operands[0].ufl_shape[:-1]

    def __str__(self):
        return "reference_div(%s)" % self.ufl_operands[0]


@ufl_type(num_ops=1, inherit_indices_from_operand=0)
class NablaGrad(CompoundDerivative):
    __slots__ = ("_dim",)

    def __new__(cls, f):
        # Return zero if expression is trivially constant
        if is_cellwise_constant(f):
            dim = find_geometric_dimension(f)
            return Zero((dim,) + f.ufl_shape, f.ufl_free_indices,
                        f.ufl_index_dimensions)
        return CompoundDerivative.__new__(cls)

    def __init__(self, f):
        CompoundDerivative.__init__(self, (f,))
        self._dim = find_geometric_dimension(f)

    def _ufl_expr_reconstruct_(self, op):
        "Return a new object of the same type with new operands."
        if is_cellwise_constant(op):
            if op.ufl_shape != self.ufl_operands[0].ufl_shape:
                raise ValueError("Operand shape mismatch in NablaGrad reconstruct.")
            if self.ufl_operands[0].ufl_free_indices != op.ufl_free_indices:
                raise ValueError("Free index mismatch in NablaGrad reconstruct.")
            return Zero(self.ufl_shape, self.ufl_free_indices,
                        self.ufl_index_dimensions)
        return self._ufl_class_(op)

    @property
    def ufl_shape(self):
        return (self._dim,) + self.ufl_operands[0].ufl_shape

    def __str__(self):
        return "nabla_grad(%s)" % self.ufl_operands[0]


@ufl_type(num_ops=1, inherit_indices_from_operand=0)
class NablaDiv(CompoundDerivative):
    __slots__ = ()

    def __new__(cls, f):
        if f.ufl_free_indices:
            raise ValueError("Free indices in the divergence argument is not allowed.")

        # Return zero if expression is trivially constant
        if is_cellwise_constant(f):
            return Zero(f.ufl_shape[1:])  # No free indices asserted above

        return CompoundDerivative.__new__(cls)

    def __init__(self, f):
        CompoundDerivative.__init__(self, (f,))

    @property
    def ufl_shape(self):
        return self.ufl_operands[0].ufl_shape[1:]

    def __str__(self):
        return "nabla_div(%s)" % self.ufl_operands[0]


_curl_shapes = {(): (2,), (2,): (), (3,): (3,)}


@ufl_type(num_ops=1, inherit_indices_from_operand=0, is_terminal_modifier=True)
class Curl(CompoundDerivative):
    __slots__ = ("ufl_shape",)

    def __new__(cls, f):
        # Validate input
        sh = f.ufl_shape
        if f.ufl_shape not in ((), (2,), (3,)):
            raise ValueError("Expecting a scalar, 2D vector or 3D vector.")
        if f.ufl_free_indices:
            raise ValueError("Free indices in the curl argument is not allowed.")

        # Return zero if expression is trivially constant
        if is_cellwise_constant(f):
            sh = {(): (2,), (2,): (), (3,): (3,)}[sh]
            return Zero(sh)  # No free indices asserted above
        return CompoundDerivative.__new__(cls)

    def __init__(self, f):
        global _curl_shapes
        CompoundDerivative.__init__(self, (f,))
        self.ufl_shape = _curl_shapes[f.ufl_shape]

    def __str__(self):
        return "curl(%s)" % self.ufl_operands[0]


@ufl_type(num_ops=1, inherit_indices_from_operand=0,
          is_terminal_modifier=True, is_in_reference_frame=True)
class ReferenceCurl(CompoundDerivative):
    __slots__ = ("ufl_shape",)

    def __new__(cls, f):
        # Validate input
        sh = f.ufl_shape
        if f.ufl_shape not in ((), (2,), (3,)):
            raise ValueError("Expecting a scalar, 2D vector or 3D vector.")
        if f.ufl_free_indices:
            raise ValueError("Free indices in the curl argument is not allowed.")

        # Return zero if expression is trivially constant
        if is_cellwise_constant(f):
            sh = {(): (2,), (2,): (), (3,): (3,)}[sh]
            return Zero(sh)  # No free indices asserted above
        return CompoundDerivative.__new__(cls)

    def __init__(self, f):
        global _curl_shapes
        CompoundDerivative.__init__(self, (f,))
        self.ufl_shape = _curl_shapes[f.ufl_shape]

    def __str__(self):
        return "reference_curl(%s)" % self.ufl_operands[0]<|MERGE_RESOLUTION|>--- conflicted
+++ resolved
@@ -14,12 +14,9 @@
 from ufl.core.base_form_operator import BaseFormOperator
 from ufl.core.terminal import Terminal
 from ufl.core.ufl_type import ufl_type
-<<<<<<< HEAD
 from ufl.core.external_operator import ExternalOperator
 
-=======
 from ufl.domain import extract_unique_domain, find_geometric_dimension
->>>>>>> c3942189
 from ufl.exprcontainers import ExprList, ExprMapping
 from ufl.form import BaseForm
 from ufl.precedence import parstr
@@ -147,15 +144,9 @@
     def __new__(cls, f, v):
         # Checks
         if not isinstance(f, Expr):
-<<<<<<< HEAD
-            error("Expecting an Expr in VariableDerivative.")
+            raise ValueError("Expecting an Expr in VariableDerivative.")
         if not isinstance(v, (Variable, Coefficient, ExternalOperator)):
-            error("Expecting a Variable in VariableDerivative.")
-=======
-            raise ValueError("Expecting an Expr in VariableDerivative.")
-        if not isinstance(v, (Variable, Coefficient)):
             raise ValueError("Expecting a Variable in VariableDerivative.")
->>>>>>> c3942189
         if v.ufl_free_indices:
             raise ValueError("Differentiation variable cannot have free indices.")
 
