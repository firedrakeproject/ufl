--- conflicted
+++ resolved
@@ -15,14 +15,11 @@
 from ufl.core.ufl_type import ufl_type
 from ufl.domain import extract_unique_domain, find_geometric_dimension
 from ufl.exprcontainers import ExprList, ExprMapping
-<<<<<<< HEAD
 from ufl.form import BaseForm
 from ufl.constantvalue import Zero
 from ufl.coefficient import Coefficient
 from ufl.variable import Variable
-=======
 from ufl.log import error
->>>>>>> 13435fbf
 from ufl.precedence import parstr
 from ufl.variable import Variable
 
