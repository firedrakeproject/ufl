--- conflicted
+++ resolved
@@ -21,10 +21,6 @@
 
 import warnings
 
-<<<<<<< HEAD
-from ufl.log import error
-=======
->>>>>>> 772485d7
 from ufl.core.ufl_type import UFLType, update_ufl_type_attributes
 
 
