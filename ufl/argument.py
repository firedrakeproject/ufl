--- conflicted
+++ resolved
@@ -208,10 +208,6 @@
     def _analyze_form_arguments(self):
         "Analyze which Argument and Coefficient objects can be found in the form."
         # Define canonical numbering of arguments and coefficients
-<<<<<<< HEAD
-        self._arguments = (self,)
-        self._coefficients = ()
-=======
         # Coarguments map from V* to V*, i.e. V* -> V*, or equivalently V* x V -> R.
         # So they have one argument in the primal space and one in the dual space.
         self._arguments = (Argument(self.ufl_function_space().dual(), 0), self)
@@ -219,7 +215,6 @@
 
     def ufl_domain(self):
         return BaseArgument.ufl_domain(self)
->>>>>>> e20d2a37
 
     def equals(self, other):
         if type(other) is not Coargument:
