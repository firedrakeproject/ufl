--- conflicted
+++ resolved
@@ -215,10 +215,6 @@
     def _analyze_form_arguments(self, outer_form=None):
         "Analyze which Argument and Coefficient objects can be found in the form."
         # Define canonical numbering of arguments and coefficients
-<<<<<<< HEAD
-        self._arguments = (self,)
-        self._coefficients = ()
-=======
         self._coefficients = ()
         # Coarguments map from V* to V*, i.e. V* -> V*, or equivalently V* x V -> R.
         # So they have one argument in the primal space and one in the dual space.
@@ -231,7 +227,6 @@
 
     def ufl_domain(self):
         return BaseArgument.ufl_domain(self)
->>>>>>> 0afde0de
 
     def equals(self, other):
         if type(other) is not Coargument:
