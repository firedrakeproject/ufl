--- conflicted
+++ resolved
@@ -170,12 +170,9 @@
         FormArgument.__init__(self)
         BaseArgument.__init__(self, function_space, number, part)
 
-<<<<<<< HEAD
-=======
         self._repr = "Argument(%s, %s, %s)" % (
             repr(self._ufl_function_space), repr(self._number), repr(self._part))
 
->>>>>>> c92fc92b
     def ufl_domains(self):
         return BaseArgument.ufl_domains(self)
 
@@ -183,28 +180,19 @@
         return self._repr
 
 
-<<<<<<< HEAD
-=======
 @ufl_type()
->>>>>>> c92fc92b
 class Coargument(BaseForm, BaseArgument):
     """UFL value: Representation of an argument to a form in a dual space."""
     __slots__ = (
         "_ufl_function_space",
         "_ufl_shape",
         "_arguments",
-<<<<<<< HEAD
-        "_number",
-        "_part",
-        "_repr",
-        "_external_operators",
-=======
         "_coefficients",
         "ufl_operands",
         "_number",
         "_part",
         "_repr",
->>>>>>> c92fc92b
+        "_external_operators",
         "_hash"
     )
 
@@ -220,23 +208,6 @@
         BaseArgument.__init__(self, function_space, number, part)
         BaseForm.__init__(self)
 
-<<<<<<< HEAD
-    def _analyze_form_arguments(self):
-        "Analyze which Argument and Coefficient objects can be found in the form."
-        # Define canonical numbering of arguments and coefficients
-        self._arguments = (Argument(self._ufl_function_space, 0),)
-
-    def __eq__(self, other):
-        """Default comparison just compare repr strings and types.
-        Comparing the type is needed since ufl.Argument and ufl.Coargument have the same repr string."""
-        return (type(self) == type(other) and repr(self) == repr(other))
-
-    def __hash__(self):
-        """Default hash just hash the type and the repr string.
-        Including the type is needed since ufl.Argument and ufl.Coargument have the same repr string."""
-        hashdata = (type(self), repr(self))
-        return hash(hashdata)
-=======
         self.ufl_operands = ()
         self._hash = None
         self._repr = "Coargument(%s, %s, %s)" % (
@@ -262,7 +233,17 @@
                      hash(self._ufl_function_space),
                      self._number,
                      self._part))
->>>>>>> c92fc92b
+
+    def __eq__(self, other):
+        """Default comparison just compare repr strings and types.
+        Comparing the type is needed since ufl.Argument and ufl.Coargument have the same repr string."""
+        return (type(self) == type(other) and repr(self) == repr(other))
+
+    def __hash__(self):
+        """Default hash just hash the type and the repr string.
+        Including the type is needed since ufl.Argument and ufl.Coargument have the same repr string."""
+        hashdata = (type(self), repr(self))
+        return hash(hashdata)
 
 # --- Helper functions for pretty syntax ---
 
@@ -283,11 +264,7 @@
     """UFL value: Create an Argument in a mixed space, and return a
     tuple with the function components corresponding to the subelements."""
     if isinstance(function_space, MixedFunctionSpace):
-        # return [Argument(function_space.ufl_sub_space(i), number, i)
-        #         for i in range(function_space.num_sub_spaces())]
-        return [Argument(function_space.ufl_sub_spaces()[i], number, i)
-                if is_primal(function_space.ufl_sub_spaces()[i])
-                else Coargument(function_space.ufl_sub_spaces()[i], number, i)
+        return [Argument(function_space.ufl_sub_space(i), number, i)
                 for i in range(function_space.num_sub_spaces())]
     else:
         return split(Argument(function_space, number))
