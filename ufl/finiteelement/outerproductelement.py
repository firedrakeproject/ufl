--- conflicted
+++ resolved
@@ -160,13 +160,8 @@
 
         self._sub_element = sub_element
         # Cache repr string
-<<<<<<< HEAD
         self._repr = "OuterProductVectorElement(%r, dim=%d)" % \
             (self._sub_element, len(self._sub_elements))
-=======
-        self._repr = "OuterProductVectorElement(%r, %r, dim=%d)" % \
-            (self._sub_element, self.ufl_domain(), len(self._sub_elements))
->>>>>>> 4b6c6dc3
 
     @property
     def _A(self):
