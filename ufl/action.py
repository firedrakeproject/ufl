# -*- coding: utf-8 -*-
"""This module defines the Action class."""

# Copyright (C) 2021 India Marsden
#
# This file is part of UFL (https://www.fenicsproject.org)
#
# SPDX-License-Identifier:    LGPL-3.0-or-later
#
# Modified by Nacime Bouziani, 2021-2022.

from ufl.form import BaseForm, FormSum, Form, ZeroBaseForm
from ufl.core.ufl_type import ufl_type
from ufl.algebra import Sum
from ufl.argument import Argument
from ufl.coefficient import BaseCoefficient, Coefficient, Cofunction
from ufl.differentiation import CoefficientDerivative
<<<<<<< HEAD
from ufl.core.base_form_operator import BaseFormOperator
=======
from ufl.matrix import Matrix
from ufl.core.interp import Interp
>>>>>>> decce283

# --- The Action class represents the action of a numerical object that needs
#     to be computed at assembly time ---


@ufl_type()
class Action(BaseForm):
    """UFL base form type: respresents the action of an object on another.
    For example:
        res = Ax
    A would be the first argument, left and x would be the second argument,
    right.

    Action objects will result when the action of an assembled object
    (e.g. a Matrix) is taken. This delays the evaluation of the action until
    assembly occurs.
    """

    __slots__ = (
        "_left",
        "_right",
        "ufl_operands",
        "_repr",
        "_arguments",
        "_coefficients",
        "_hash")

    def __getnewargs__(self):
        return (self._left, self._right)

    def __new__(cls, *args, **kw):
        left, right = args

        # Check trivial case
        if left == 0 or right == 0:
            # Not ufl.Zero but ZeroBaseForm!
            if ((left == 0 and not isinstance(left, ZeroBaseForm)) or
                (right == 0 and not isinstance(right, ZeroBaseForm))):
                raise ValueError('Expecting 0 to be a ZeroBaseForm object.')
            # Still need to work out the ZeroBaseForm arguments.
            new_arguments = left.arguments()[:-1]
            if isinstance(right, BaseForm):
                new_arguments += right.arguments()[1:]
            elif isinstance(right, Argument):
                new_arguments += (right,)
            return ZeroBaseForm(new_arguments)

        # Check trivial case
        if left == 0 or right == 0:
            return 0

        if isinstance(left, (FormSum, Sum)):
            # Action distributes over sums on the LHS
            return FormSum(*[(Action(component, right), 1)
                             for component in left.ufl_operands])
        if isinstance(right, (FormSum, Sum)):
            # Action also distributes over sums on the RHS
            return FormSum(*[(Action(left, component), 1)
                             for component in right.ufl_operands])

        return super(Action, cls).__new__(cls)

    def __init__(self, left, right):
        BaseForm.__init__(self)

        self._left = left
        self._right = right
        self.ufl_operands = (self._left, self._right)

        if isinstance(right, CoefficientDerivative):
            # Action differentiation pushes differentiation through
            # right as a consequence of Leibniz formula.
            right, *_ = right.ufl_operands

        if isinstance(right, (Form, Action, Matrix)):
            if (left.arguments()[-1].ufl_function_space().dual()
                != right.arguments()[0].ufl_function_space()):

                raise TypeError("Incompatible function spaces in Action")
        elif isinstance(right, (Coefficient, Cofunction, Argument, BaseFormOperator)):
            if (left.arguments()[-1].ufl_function_space()
                != right.ufl_function_space()):

                raise TypeError("Incompatible function spaces in Action")
        else:
            raise TypeError("Incompatible argument in Action: %s" % type(right))

        self._repr = "Action(%s, %s)" % (repr(self._left), repr(self._right))
        self._hash = None

    def ufl_function_spaces(self):
        "Get the tuple of function spaces of the underlying form"
        if isinstance(self._right, Form):
            return self._left.ufl_function_spaces()[:-1] \
                + self._right.ufl_function_spaces()[1:]
        elif isinstance(self._right, Coefficient):
            return self._left.ufl_function_spaces()[:-1]

    def left(self):
        return self._left

    def right(self):
        return self._right

    def _analyze_form_arguments(self):
        """Compute the Arguments of this Action.

        The highest number Argument of the left operand and the lowest number
        Argument of the right operand are consumed by the action.
        """

        coefficients = ()
        if isinstance(self._right, BaseForm):
            self._arguments = self._left.arguments()[:-1] \
                + self._right.arguments()[1:]
            coefficients += self._right.coefficients()
        elif isinstance(self._right, BaseCoefficient):
            self._arguments = self._left.arguments()[:-1]
            coefficients += (self._right,)
        elif isinstance(self._right, Argument):
            self._arguments = self._left.arguments()[:-1] \
                + (self._right,)
        else:
            raise TypeError
        if isinstance(self._left, BaseForm):
            coefficients += self._left.coefficients()
        self._coefficients = coefficients

    def equals(self, other):
        if type(other) is not Action:
            return False
        if self is other:
            return True
        return (self._left == other._left and self._right == other._right)

    def __eq__(self, other):
        if not isinstance(other, Action):
            return False
        if self is other:
            return True
        return (self._left == other._left and self._right == other._right)

    def __str__(self):
        return "Action(%s, %s)" % (repr(self._left), repr(self._right))

    def __repr__(self):
        return self._repr

    def __hash__(self):
        "Hash code for use in dicts "
        if self._hash is None:
            self._hash = hash(("Action",
                               hash(self._right),
                               hash(self._left)))
        return self._hash<|MERGE_RESOLUTION|>--- conflicted
+++ resolved
@@ -15,12 +15,8 @@
 from ufl.argument import Argument
 from ufl.coefficient import BaseCoefficient, Coefficient, Cofunction
 from ufl.differentiation import CoefficientDerivative
-<<<<<<< HEAD
 from ufl.core.base_form_operator import BaseFormOperator
-=======
 from ufl.matrix import Matrix
-from ufl.core.interp import Interp
->>>>>>> decce283
 
 # --- The Action class represents the action of a numerical object that needs
 #     to be computed at assembly time ---
