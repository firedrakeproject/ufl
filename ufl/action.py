# -*- coding: utf-8 -*-
"""This module defines the Action class."""

# Copyright (C) 2021 India Marsden
#
# This file is part of UFL (https://www.fenicsproject.org)
#
# SPDX-License-Identifier:    LGPL-3.0-or-later
#
# Modified by Nacime Bouziani, 2021-2022.

from ufl.form import BaseForm, FormSum, Form, ZeroBaseForm
from ufl.core.ufl_type import ufl_type
from ufl.algebra import Sum
from ufl.constantvalue import Zero
from ufl.argument import Argument
from ufl.coefficient import BaseCoefficient, Coefficient, Cofunction
from ufl.differentiation import CoefficientDerivative
from ufl.core.base_form_operator import BaseFormOperator
from ufl.matrix import Matrix

# --- The Action class represents the action of a numerical object that needs
#     to be computed at assembly time ---


@ufl_type()
class Action(BaseForm):
    """UFL base form type: respresents the action of an object on another.
    For example:
        res = Ax
    A would be the first argument, left and x would be the second argument,
    right.

    Action objects will result when the action of an assembled object
    (e.g. a Matrix) is taken. This delays the evaluation of the action until
    assembly occurs.
    """

    __slots__ = (
        "_left",
        "_right",
        "ufl_operands",
        "_repr",
        "_arguments",
        "_coefficients",
        "_hash")

    def __getnewargs__(self):
        return (self._left, self._right)

    def __new__(cls, *args, **kw):
        left, right = args

        # Check trivial case
        if left == 0 or right == 0:
            # Check compatibility of function spaces
            _check_function_spaces(left, right)
            # Still need to work out the ZeroBaseForm arguments.
            new_arguments, _ = _get_action_form_arguments(left, right)
            return ZeroBaseForm(new_arguments)

        # Check trivial case
        if left == 0 or right == 0:
            return 0

        if isinstance(left, (FormSum, Sum)):
            # Action distributes over sums on the LHS
            return FormSum(*[(Action(component, right), 1)
                             for component in left.ufl_operands])
        if isinstance(right, (FormSum, Sum)):
            # Action also distributes over sums on the RHS
            return FormSum(*[(Action(left, component), 1)
                             for component in right.ufl_operands])

        return super(Action, cls).__new__(cls)

    def __init__(self, left, right):
        BaseForm.__init__(self)

        self._left = left
        self._right = right
        self.ufl_operands = (self._left, self._right)

        # Check compatibility of function spaces
        _check_function_spaces(left, right)

        self._repr = "Action(%s, %s)" % (repr(self._left), repr(self._right))
        self._hash = None

    def ufl_function_spaces(self):
        "Get the tuple of function spaces of the underlying form"
        if isinstance(self._right, Form):
            return self._left.ufl_function_spaces()[:-1] \
                + self._right.ufl_function_spaces()[1:]
        elif isinstance(self._right, Coefficient):
            return self._left.ufl_function_spaces()[:-1]

    def left(self):
        return self._left

    def right(self):
        return self._right

    def _analyze_form_arguments(self):
        """Compute the Arguments of this Action.

        The highest number Argument of the left operand and the lowest number
        Argument of the right operand are consumed by the action.
        """
        self._arguments, self._coefficients = _get_action_form_arguments(self._left, self._right)

    def equals(self, other):
        if type(other) is not Action:
            return False
        if self is other:
            return True
        return (self._left == other._left and self._right == other._right)

    def __eq__(self, other):
        if not isinstance(other, Action):
            return False
        if self is other:
            return True
        return (self._left == other._left and self._right == other._right)

    def __str__(self):
        return "Action(%s, %s)" % (repr(self._left), repr(self._right))

    def __repr__(self):
        return self._repr

    def __hash__(self):
        "Hash code for use in dicts "
        if self._hash is None:
            self._hash = hash(("Action",
                               hash(self._right),
                               hash(self._left)))
        return self._hash


def _check_function_spaces(left, right):
    "Check if the function spaces of left and right match."

    if isinstance(right, CoefficientDerivative):
        # Action differentiation pushes differentiation through
        # right as a consequence of Leibniz formula.
        right, *_ = right.ufl_operands

    if isinstance(right, (Form, Action, Matrix, ZeroBaseForm)):
        if (left.arguments()[-1].ufl_function_space().dual()
            != right.arguments()[0].ufl_function_space()):

            raise TypeError("Incompatible function spaces in Action")
    elif isinstance(right, (Coefficient, Cofunction, Argument, BaseFormOperator)):
        if (left.arguments()[-1].ufl_function_space()
            != right.ufl_function_space()):

            raise TypeError("Incompatible function spaces in Action")
    # `Zero` doesn't contain any information about the function space.
<<<<<<< HEAD
    # -> Not a problem since Action will get simplified with a `ZeroBaseForm`W
    #    which won't take into account the arguments on the right because of argument contraction.
    # This occurs for:
    # `Action(A, derivative(B, u))` where B is a `BaseFormOperator` (with 1 argument) and dB/du == 0
=======
    # -> Not a problem since Action will get simplified with a `ZeroBaseForm`
    #    which won't take into account the arguments on the right because of argument contraction.
    # This occurs for:
    # `Action(A, derivative(B, u))` where B is a `BaseFormOperator` (with 1 argument) such that dB/du == 0
>>>>>>> e36defc2
    # -> `derivative(B, u)` becomes `Zero` when expanding derivatives since B is an Expr as well.
    elif not isinstance(right, Zero):
        raise TypeError("Incompatible argument in Action: %s" % type(right))


def _get_action_form_arguments(left, right):
    "Perform argument contraction to work out the arguments of Action"

    coefficients = ()
    if isinstance(right, BaseForm):
        arguments = left.arguments()[:-1] + right.arguments()[1:]
        coefficients += right.coefficients()
    elif isinstance(right, (BaseCoefficient, Zero)):
        arguments = left.arguments()[:-1]
        # For `Zero` case, Action gets simplified so updating
        # coefficients here doesn't matter
        coefficients += (right,)
    elif isinstance(right, Argument):
        arguments = left.arguments()[:-1] + (right,)
    else:
        raise TypeError

    if isinstance(left, BaseForm):
        coefficients += left.coefficients()

    return arguments, coefficients<|MERGE_RESOLUTION|>--- conflicted
+++ resolved
@@ -157,17 +157,10 @@
 
             raise TypeError("Incompatible function spaces in Action")
     # `Zero` doesn't contain any information about the function space.
-<<<<<<< HEAD
-    # -> Not a problem since Action will get simplified with a `ZeroBaseForm`W
-    #    which won't take into account the arguments on the right because of argument contraction.
-    # This occurs for:
-    # `Action(A, derivative(B, u))` where B is a `BaseFormOperator` (with 1 argument) and dB/du == 0
-=======
     # -> Not a problem since Action will get simplified with a `ZeroBaseForm`
     #    which won't take into account the arguments on the right because of argument contraction.
     # This occurs for:
     # `Action(A, derivative(B, u))` where B is a `BaseFormOperator` (with 1 argument) such that dB/du == 0
->>>>>>> e36defc2
     # -> `derivative(B, u)` becomes `Zero` when expanding derivatives since B is an Expr as well.
     elif not isinstance(right, Zero):
         raise TypeError("Incompatible argument in Action: %s" % type(right))
