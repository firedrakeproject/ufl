--- conflicted
+++ resolved
@@ -19,14 +19,9 @@
 from ufl.form import Form
 from ufl.constantvalue import Zero, RealValue, ComplexValue, as_ufl
 from ufl.differentiation import VariableDerivative, Grad, Div, Curl, NablaGrad, NablaDiv
-<<<<<<< HEAD
-from ufl.tensoralgebra import Transposed, Inner, Outer, Dot, Cross, Perp, \
-    Determinant, Inverse, Cofactor, Trace, Deviatoric, Skew, Sym
-=======
 from ufl.tensoralgebra import (
-    Transposed, Inner, Outer, Dot, Cross,
+    Transposed, Inner, Outer, Dot, Cross, Perp,
     Determinant, Inverse, Cofactor, Trace, Deviatoric, Skew, Sym)
->>>>>>> 9e120c6a
 from ufl.coefficient import Coefficient
 from ufl.variable import Variable
 from ufl.tensors import as_tensor, as_matrix, as_vector, ListTensor
