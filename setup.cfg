# Setuptools does not yet support modern pyproject.toml but will do so in the
# future
[metadata]
name = fenics-ufl
<<<<<<< HEAD
version = 2023.1.1.post0
=======
version = 2023.2.0.dev0
>>>>>>> 77ae57c4
author = FEniCS Project Contributors
email = fenics-dev@googlegroups.com
maintainer = FEniCS Project Steering Council
description = Unified Form Language
url = https://github.com/FEniCS/ufl
project_urls =
    Homepage = https://fenicsproject.org
    Documentation = https://fenics.readthedocs.io/projects/ufl
    Issues = https://github.com/FEniCS/ufl/issues
    Funding = https://numfocus.org/donate
long_description = file: README.rst
long_description_content_type = text/x-rst
license=LGPL-3.0-or-later
classifiers =
    Development Status :: 5 - Production/Stable
    Intended Audience :: Developers
    Intended Audience :: Science/Research
    License :: OSI Approved :: GNU Lesser General Public License v3 or later (LGPLv3+)
    Operating System :: POSIX
    Operating System :: POSIX :: Linux
    Operating System :: MacOS :: MacOS X
    Programming Language :: Python
    Programming Language :: Python :: 3
    Programming Language :: Python :: 3.8
    Programming Language :: Python :: 3.9
    Programming Language :: Python :: 3.10
    Programming Language :: Python :: 3.11
    Topic :: Scientific/Engineering :: Mathematics
    Topic :: Software Development :: Libraries :: Python Modules

[options]
packages = find:
include_package_data = True
zip_safe = False
python_requires = >= 3.8
setup_requires =
    setuptools >= 62
    wheel
install_requires =
    numpy

[options.extras_require]
docs = sphinx; sphinx_rtd_theme
lint = flake8; pydocstyle[toml]
test = pytest
ci =
    coverage
    coveralls
    pytest-cov
    pytest-xdist
    fenics-ufl[docs]
    fenics-ufl[lint]
    fenics-ufl[test]

[flake8]
max-line-length = 120
exclude = doc/sphinx/source/conf.py

[pydocstyle]
convention = google

[isort]
line_length = 120<|MERGE_RESOLUTION|>--- conflicted
+++ resolved
@@ -2,11 +2,7 @@
 # future
 [metadata]
 name = fenics-ufl
-<<<<<<< HEAD
-version = 2023.1.1.post0
-=======
-version = 2023.2.0.dev0
->>>>>>> 77ae57c4
+version = 2023.2.0
 author = FEniCS Project Contributors
 email = fenics-dev@googlegroups.com
 maintainer = FEniCS Project Steering Council
